<<<<<<< HEAD
## HEAD

### Documentation

  * Release post for v3.8.0 (#6849)
  * Add Installation Instructions for Ubuntu (#6925)
  * add liquid tag jekyll-flickr (#6946)
  * Add 4.0 development post (#6934)
  * Updated copy - fixed casing of SaaS on resources page. (#6949)
  * WIP: Do not advise users to install Jekyll outside of Bundler (#6927)
  * Don&#39;t prompt for sudo when installing with Ubuntu WSL (#6781)
  * Fix typo (#6969)
  * Add version number for group_by_exp doc (#6956)

### Minor Enhancements

  * use jekyll-compose if installed (#6932)
  * Memoize computing excerpt&#39;s relative_path (#6951)
=======
## 3.8.1 / 2018-05-01
>>>>>>> 3ed4dbd2

### Bug Fixes

  * Fix rendering Liquid constructs in excerpts (#6945)
  * Liquify documents unless published == false (#6959)

<<<<<<< HEAD
### Major Enhancements

  * Remove unused error class (#6511)
  * Drop support for Ruby 2.1 and 2.2 (#6560)
  * Add vendor folder to a newly installed site&#39;s .gitignore (#6968)
  * bump i18n (#6931)

### Development Fixes

  * Remove unnecessary Jekyll::Page constant (#6770)
  * Loggers should accept both numbers and symbols (#6967)

=======
>>>>>>> 3ed4dbd2
## 3.8.0 / 2018-04-19

### Development Fixes

  * move duplicate code to a single private method (#6593)
  * Test against Ruby 2.5 on AppVeyor (#6668)
  * Replace simple regex with a native Ruby method (#6732)
  * Codeclimate: exclude livereload.js (#6776)
  * Add a cucumber feature to test link tag (#6777)
  * Fix theme gem feature (#6784)
  * Replace simple regex with equivalent Ruby methods (#6736)
  * Rewrite `script/rubyprof` as a Ruby script (#6813)
  * Add debug output to theme rendering (#5195)
  * fix minitest deprecation warning in test (#6839)
  * Memoize `Site#site_data` (#6809)
  * Memoize document output extension (#6814)
  * Access document permalink attribute efficiently (#6740)
  * Minimize array allocations in the `where` filter (#6860)
  * Bump JRuby (#6878)
  * Assert existence of &lt;collection&gt;.files (#6907)
  * Bump Rubocop to 0.54.x (#6915)
  * Regenerate unconditionally unless its an incremental build (#6917)
  * Centralize require statements (#6910)
  * Bump to Rubocop 0.55 (#6929)
  * Refactor private method `HighlightBlock#parse_options` (#6822)

### Minor Enhancements

  * Two massive performance improvements for large sites (#6730)
  * Cache the list of documents to be written (#6741)
  * Allow Jekyll Doctor to detect stray posts dir (#6681)
  * Excerpt relative-path should match its path (#6597)
  * Remind user to resolve conflict in `jekyll new` with `--force` (#6801)
  * Memoize helper methods in site-cleaner (#6808)
  * Compute document&#39;s relative_path faster (#6767)
  * Create a single instance of PostReader per site (#6759)
  * Allow date filters to output ordinal days (#6773)
  * Change regex to sanitize and normalize filenames passed to LiquidRenderer (#6610)
  * Allow passing :strict_variables and :strict_filters options to Liquid&#39;s renderer (#6726)
  * Debug writing files during the build process (#6696)
  * Improve regex usage in `Tags::IncludeTag` (#6848)
  * Improve comment included in the starter index.md (#6916)
  * Store and retrieve converter instances for Jekyll::Filters via a hash (#6856)
  * Implement a cache within the `where` filter (#6868)
  * Store regexp in a constant (#6887)
  * Optimize computing filename in LiquidRenderer (#6841)

### Documentation

  * Adding the jekyll-algolia plugin to the list of plugins (#6737)
  * Added Premonition plugin to list of plugins (#6750)
  * Add document on releasing a new version (#6745)
  * Mention Talkyard, a new commenting system for Jekyll and others. (#6752)
  * Add &#39;jekyll-fontello&#39; to plugins (#6757)
  * Install dh-autoreconf on Windows (#6765)
  * Fix common typos (#6764)
  * Fix documentation for `{{ page.excerpt }}` (#6779)
  * Update docs on permalink configuration (#6775)
  * Propose fix some typos (#6785)
  * Say hello to Jekyll&#39;s New Lead Developer (#6790)
  * Add reference to Liquid to plugin docs (#6794)
  * Draft a release post for v3.7.3 (#6803)
  * add missing step for gem-based theme conversion (#6802)
  * Update windows.md to explain an issue with jekyll new. (#6838)
  * Add Bundler Installation Instructions (#6828)
  * Docs: describe difference between tags and categories (#6882)
  * Add `jekyll-random` plugin to docs (#6833)
  * Fixed typo in description of categories and tags (#6896)
  * Add missing ul-tag (#6897)
  * doc: add liquid tag plugin jekyll-onebox for html previews (#6898)
  * Add `jekyll-w2m` to plugins (#6855)
  * Fix tutorials navigation HTML (#6919)
  * add Arch Linux instalation troubleshoot (#6782)
  * Docs: Install Jekyll on macOS (#6881)
  * Fix CodeClimate badges [ci skip] (#6930)
  * Update index.md (#6933)

### Site Enhancements

  * Remove links to Gists (#6751)
  * Always load Google Fonts over HTTPS (#6792)
  * always load analytics.js over HTTPS (#6807)

### Bug Fixes

  * Append appropriate closing tag to Liquid block in an excerpt ### -minor (#6724)
  * Bypass rendering via Liquid unless required (#6735)
  * Delegated methods after `private` keyword are meant to be private (#6819)
  * Improve handling non-default collection documents rendering and writing (#6795)
  * Fix passing multiline params to include tag when using the variable syntax  (#6858)
  * `include_relative` tag should find related documents in collections gathered within custom `collections_dir` (#6818)
  * Handle liquid tags in excerpts robustly (#6891)
  * Allow front matter defaults to be applied properly to documents gathered under custom `collections_dir` (#6885)

## 3.7.3 / 2018-02-25

### Bug Fixes

  * Do not hardcode locale unless certainly necessary (#6791)

## 3.7.2 / 2018-01-25

### Development Fixes

  * CI: Test against Ruby 2.5.0 (#6664)
  * Bump rdoc to 6.0 (#6600)
  * Lint file and bump theme dependencies (#6698)
  * Write a Rubocop Cop to ensure no `#p` or `#puts` calls get committed to master. (#6615)
  * Remove redgreen gem (#6720)

### Site Enhancements

  * Display latest version in header (#6676)
  * Update version in `config.yml` via YAML load / dump (#6677)

### Documentation

  * Fix: Add note about posts in context of collections_dir (#6680)
  * Update deploy-script in documentation (#6666)
  * Add note about naming of collections_dir (#6703)
  * Update installation.md (#6694)
  * Add `jekyll-html` to plugins. (#6654)
  * Update plugins.md (#6716)
  * Release v3.7.1 (#6695)

### Bug Fixes

  * inform that symlinks are not allowed in safe mode (#6670)
  * Glob scope path only if configured with a pattern (#6692)
  * Add gem &#34;wdm&#34; to all newly generated Gemfiles (#6711)
  * Fix timezone inconsistencies between different ruby version (#6697)
  * Refactor collections_dir feature for consistency (#6685)

### Minor Enhancements

  * Require external library only if necessary (#6596)

## 3.7.0 / 2018-01-02

### Minor Enhancements

  * Add LiveReload functionality to Jekyll. (#5142)
  * Add Utils::Internet.connected? to determine whether host machine has internet connection. (#5870)
  * Disable default layouts for Pages with a `layout: none` declaration (#6182)
  * Scope path glob (#6268)
  * Allow the user to set collections_dir to put all collections under one subdirectory (#6331)
  * Upgrade to Rouge 3 (#6381)
  * Allow URL filters to work directly with documents (#6478)
  * filter relative_url should keep absolute urls with scheme/authority (#6490)
  * `.sass-cache` doesn&#39;t *always* land in `options[&#39;source&#39;]` (#6500)
  * Allow plugins to modify the obsolete files. (#6502)
  * Add latin mode to `slugify` (#6509)
  * Log Kramdown warnings if log level is WARN (#6522)
  * Add an option to configure kramdown warning output (#6554)
  * Add `json` extension to list of directory indices (#6550)
  * Dependency: Bump jekyll-watch to 2.0 (#6589)
  * Remove paginate check (#6606)
  * update classifier-reborn to 2.2.0 (#6631)
  * Switch to an actively-maintained TOML parser. (#6652)
  * Do not coerce layout paths in theme-gem to the source directory (#6603)

### Bug Fixes

  * Raise when theme root directory is not available (#6455)
  * Avoid block parser warning in SmartyPants (#6565)
  * Fail gracefully if &#34;sass&#34; gem cannot be loaded (#6573)
  * return correct file in dir if dir has same name as file (#6569)
  * Register reload hooks in Server#process (#6605)
  * Memoize path to metadata file (#6602)
  * Use `require_relative` to load Jekyll classes (#6609)

### Development Fixes

  * Added direct collection access to future collection item feature test(#6151)
  * add failing test for non-utf8 encoding (#6339)
  * Upgrade to Cucumber 3.0 (#6395)
  * Provide a better default hash for tracking liquid stats (#6417)
  * Add configuration for first-timers bot (#6431)
  * Do not linkify escaped characters as PRs in History (#6468)
  * Rely on jekyll-mentions for linking usernames (#6469)
  * Update first-timers-issue-template.md (#6472)
  * Enable `Lint/RescueWithoutErrorClass` Cop (#6482)
  * Clean up Rubocop config (#6495)
  * Use Gem to discover the location of bundler (#6499)
  * Remove unnecessary encoding comment (#6513)
  * Suggest using Rubocop to automatically fix errors (#6514)
  * Assert raising Psych::SyntaxError when`&#34;strict_front_matter&#34;=&gt;true` (#6520)
  * Use Kernel#Array instead of explicit Array check (#6525)
  * RuboCop: Enable `Style/UnneededCapitalW` cop (#6526)
  * Refactor method to reduce ABC Metric size (#6529)
  * Remove parentheses around arguments to raise (#6532)
  * Use double-quotes around gem name (#6535)
  * Dependencies: upgrade to toml 0.2.0 (#6541)
  * Lock to cucumber 3.0.1 on Ruby 2.1 (#6546)
  * Bump JRuby version in Travis config (#6561)
  * Rescue from Psych::SyntaxError instead of SyntaxError after parsing YAML(#5828)
  * Drop forwarding to private methods by exposing those methods as public(#6577)
  * Upgrade pygments to v1.x (#5937)
  * Bump yajl-ruby (#6582)
  * Cleanup test_redcarpet.rb (#6584)
  * Add PageWithoutAFile class from jekyll plugins (#6556)
  * Cleanup LiveReloadReactor (#6607)

### Documentation

  * Add formester to the list of saas form backend (#6059)
  * GitHub Pages instructions (#6384)
  * Improve documentation for theme-gem installation (#6387)
  * Fix diff syntax-highlighting (#6388)
  * Update instructions (#6396)
  * Fix code-block highlighting in docs (#6398)
  * Filtering Posts with categories, tags, or other variables (#6399)
  * Fixes formatting on pre-formatted text. (#6405)
  * Added new tutorial to tutorials section on docs (#6406)
  * Updates (#6407)
  * Fix `collections_dir` example (#6408)
  * Renaming duplicate of &#34;Scenario 6&#34; to &#34;Scenario 7&#34; (#6411)
  * Mark `collection_dir` as unreleased (#6412)
  * Fix link to SUPPORT (#6415)
  * Fix list appearance by adding missing `ol` tag (#6421)
  * Explain how to override output collection index page (#6424)
  * Added github-cards to the list of plugins (#6425)
  * CoC violation correspondants (#6429)
  * Add a note about Liquid and syntax highlighting (#6466)
  * Remove `sudo` from macOS troubleshooting instructions (#6486)
  * Add a note on `:jekyll_plugins` group in the docs (#6488)
  * Updated custom-404-page.md (#6489)
  * Fix a few minor issues in the docs (#6494)
  * Add jekyll-pwa-plugin (#6533)
  * Remove Jekyll-Smartify from plugins directory (#6548)
  * Updated Jekyll-Pug listing to include official website (#6555)
  * Remove link to severely outdated asset plugin (#6613)
  * Default time zone depends upon server (#6617)
  * Add `disqus-for-jekyll` to plugins. (#6618)
  * Update &#34;Requirements&#34; for Ruby version (#6623)
  * Fix: Update link to i18n_filter plugin (#6638)
  * Correct WordPress capitalization (#6645)
  * Add Tweetsert, Stickyposts, Paginate::Content (#6651)
  * Post: Jekyll 3.7.0 released (#6634)

### Site Enhancements

  * Add special styling for code-blocks run in shell (#6389)
  * Add post about diversity (#6447)
  * Update list of files excluded from Docs site (#6457)
  * Update site History (#6460)
  * Add default twitter card image (#6476)
  * Update normalize.css to v7.0.0 (#6491)
  * Optimize images (#6519)
  * Back to original main navigation (#6544)
  * Styles: mobile-docs select element (#6545)
  * Search with DocSearch by @Algolia (#6557)
  * Site header redesign (#6567)
  * Move logo above site navigation on small screens (#6570)
  * Docs: Include version badge for latest features (#6574)
  * Use version-badge on an existing feature intro (#6575)
  * Add jekyll-category-pages plugin (#6632)
  * Improve docs styling for code to be run in shell (#6641)
  * Fix permalink icon markup in news-item layout (#6639)

## 3.6.2 / 2017-10-21

### Development Fixes

  * Update Rubocop to 0.51.0 (#6444)
  * Add test for layout as string (#6445)

### Bug Fixes

  * Problematic UTF+bom files (#6322)
  * Always treat `data.layout` as a string (#6442)

## 3.6.1 / 2017-10-20

### Documentation

  * Doc y_day in docs/permalinks (#6244)
  * Update frontmatter.md (#6371)
  * Elaborate on excluding items from processing (#6136)
  * Style lists in tables (#6379)
  * Remove duplicate &#34;available&#34; (#6380)

### Development Fixes

  * Bump rubocop to use `v0.50.x` (#6368)

## 3.6.0 / 2017-09-21

### Minor Enhancements

  * Ignore final newline in folded YAML string (#6054)
  * Add URL checks to Doctor (#5760)
  * Fix serving files that clash with directories (#6222) (#6231)
  * Bump supported Ruby version to `>= 2.1.0` (#6220)
  * set `LiquidError#template_name` for errors in included file (#6206)
  * Access custom config array throughout session (#6200)
  * Add support for Rouge 2, in addition to Rouge 1 (#5919)
  * Allow `yield` to logger methods &amp; bail early on no-op messages (#6315)
  * Update mime-types. (#6336)
  * Use a Schwartzian transform with custom sorting (#6342)
  * Alias `Drop#invoke_drop` to `Drop#[]` (#6338)

### Bug Fixes

  * `Deprecator`: fix typo for `--serve` command (#6229)
  * `Reader#read_directories`: guard against an entry not being a directory (#6226)
  * kramdown: symbolize keys in-place (#6247)
  * Call `to_s` on site.url before attempting to concatenate strings (#6253)
  * Enforce Style/FrozenStringLiteralComment (#6265)
  * Update theme-template README to note &#39;assets&#39; directory (#6257)
  * Memoize the return value of `Document#url` (#6266)
  * delegate `StaticFile#to_json` to `StaticFile#to_liquid` (#6273)
  * Fix `Drop#key?` so it can handle a nil argument (#6281)
  * Guard against type error in absolute url (#6280)
  * Mutable drops should fallback to their own methods when a mutation isn&#39;t present (#6350)
  * Skip adding binary files as posts (#6344)
  * Don&#39;t break if bundler is not installed (#6377)

### Documentation

  * Fix a typo in `custom-404-page.md` (#6218)
  * Docs: fix links to issues in History.markdown (#6255)
  * Update deprecated gems key to plugins. (#6262)
  * Fixes minor typo in post text (#6283)
  * Execute build command using bundle. (#6274)
  * name unification - buddy details (#6317)
  * name unification - application index (#6318)
  * trim and relocate plugin info across docs (#6311)
  * update Jekyll&#39;s README (#6321)
  * add SUPPORT file for GitHub (#6324)
  * Rename CODE_OF_CONDUCT to show in banner (#6325)
  * Docs : illustrate page.id for a collection&#39;s document (#6329)
  * Docs: post&#39;s date can be overriden in YAML front matter (#6334)
  * Docs: `site.url` behavior on development and production environments (#6270)
  * Fix typo in site.url section of variables.md :-[ (#6337)
  * Docs: updates (#6343)
  * Fix precedence docs (#6346)
  * add note to contributing docs about `script/console` (#6349)
  * Docs: Fix permalink example (#6375)

### Site Enhancements

  * Adding DevKit helpers (#6225)
  * Customizing url in collection elements clarified (#6264)
  * Plugins is the new gems (#6326)

### Development Fixes

  * Strip unnecessary leading whitespace in template (#6228)
  * Users should be installing patch versions. (#6198)
  * Fix tests (#6240)
  * Define path with `__dir__` (#6087)
  * exit site.process sooner (#6239)
  * make flakey test more robust (#6277)
  * Add a quick test for DataReader (#6284)
  * script/backport-pr: commit message no longer includes the `#` (#6289)
  * Add Add CODEOWNERS file to help automate reviews. (#6320)
  * Fix builds on codeclimate (#6333)
  * Bump rubies on Travis (#6366)

## 3.5.2 / 2017-08-12

### Bug Fixes

  * Backport #6281 for v3.5.x: Fix `Drop#key?` so it can handle a nil argument (#6288)
  * Backport #6280 for v3.5.x: Guard against type error in `absolute_url` (#6287)
  * Backport #6266 for v3.5.x: Memoize the return value of `Document#url` (#6301)
  * Backport #6273 for v3.5.x: delegate `StaticFile#to_json` to `StaticFile#to_liquid` (#6302)
  * Backport #6226 for v3.5.x: `Reader#read_directories`: guard against an entry not being a directory (#6304)
  * Backport #6247 for v3.5.x: kramdown: symbolize keys in-place (#6303)

## 3.5.1 / 2017-07-17

### Minor Enhancements

  * Use Warn for deprecation messages (#6192)
  * site template: Use plugins key instead of gems  (#6045)

### Bug Fixes

  * Backward compatiblize URLFilters module (#6163)
  * Static files contain front matter default keys when `to_liquid`'d  (#6162)
  * Always normalize the result of the `relative_url` filter (#6185)

### Documentation

  * Update reference to trouble with OS X/macOS (#6139)
  * added BibSonomy plugin (#6143)
  * add plugins for multiple page pagination (#6055)
  * Update minimum Ruby version in installation.md (#6164)
  * Add information about finding a collection in `site.collections` (#6165)
  * Add `{% raw %}` to Liquid example on site (#6179)
  * Added improved Pug plugin - removed 404 Jade plugin (#6174)
  * Linking the link (#6210)
  * Small correction in documentation for includes (#6193)
  * Fix docs site page margin (#6214)

### Development Fixes

  * Add jekyll doctor to GitHub Issue Template (#6169)
  * Test with Ruby 2.4.1-1 on AppVeyor (#6176)
  * set minimum requirement for jekyll-feed (#6184)

## 3.5.0 / 2017-06-18

### Minor Enhancements

  * Upgrade to Liquid v4 (#4362)
  * Convert StaticFile liquid representation to a Drop & add front matter defaults support to StaticFiles (#5871)
  * Add support for Tab-Separated Values data files (`*.tsv`) (#5985)
  * Specify version constraint in subcommand error message. (#5974)
  * Add a template for custom 404 page (#5945)
  * Require `runtime_dependencies` of a Gem-based theme from its `.gemspec` file (#5914)
  * Don't raise an error if URL contains a colon (#5889)
  * Date filters should never raise an exception (#5722)
  * add `plugins` config key as replacement for `gems` (#5130)
  * create configuration from options only once in the boot process (#5487)
  * Add option to fail a build with front matter syntax errors (#5832)
  * Disable default layouts for documents with a `layout: none` declaration (#5933)
  * In `jekyll new`, make copied site template user-writable (#6072)
  * Add top-level `layout` liquid variable to Documents (#6073)
  * Address reading non-binary static files in themes (#5918)
  * Allow filters to sort & select based on subvalues (#5622)
  * Add strip_index filter (#6075)

### Documentation

  * Install troubleshooting on Ubuntu (#5817)
  * Add Termux section on troubleshooting (#5837)
  * fix ial css classes in theme doc (#5876)
  * Update installation.md (#5880)
  * Update Aerobatic docs (#5883)
  * Add note to collections doc on hard-coded collections. (#5882)
  * Makes uri_escape template docs more specific. (#5887)
  * Remove duplicate footnote_nr from default config (#5891)
  * Fixed tutorial for publishing gem to include repo. (#5900)
  * update broken links (#5905)
  * Fix typo in contribution information (#5910)
  * update plugin repo URL to reflect repo move (#5916)
  * Update exclude array in configuration.md (#5947)
  * Fixed path in "Improve this page" link in Tutorials section (#5951)
  * Corrected permalink (#5949)
  * Included more details about adding defaults to static files (#5971)
  * Create buddyworks (#5962)
  * added (buddyworks) to ci list (#5965)
  * Add a tutorial on serving custom Error 404 page (#5946)
  * add custom 404 to tutorial navigation (#5978)
  * Add link to order of interpretation tutorial in Tutorials nav (#5952)
  * Document Jekyll's Philosophy (#5792)
  * Require Ruby > 2.1.0 (#5983)
  * Fix broken link (#5994)
  * Default options for script/proof (#5995)
  * Mention Bash on Ubuntu on Windows (#5960)
  * Document `--unpublished` flag introduced in 91e9ecf (#5959)
  * Update upgrading.md to mention usage of `bundle update` (#5604)
  * Fix missing quotation mark (#6002)
  * New tutorial: Convert an HTML site to Jekyll (#5881)
  * Revamp Permalink section (#5912)
  * Fixup tutorial on creating theme from existing HTML templates (#6006)
  * Standardise on "URLs" without apostrophe in docs (#6018)
  * Added txtpen in tutorial (#6021)
  * fix typo using past participle (#6026)
  * changed formatting to fit the style of the documentation (#6027)
  * doc fix typo word usage (#6028)
  * corrected reference to layout in index.md (#6032)
  * (Minor) Update MathJax CDN (#6013)
  * Add MvvmCross to samples (#6035)
  * Update travis-ci.md to correct procedure (#6043)
  * fix sentence in documentation (#6048)
  * rephrase a sentence in posts.md to be more direct (#6049)
  * Compress Website Sass output (#6009)
  * doc correct spelling error (#6050)
  * adjusted date-format in sitemap (#6053)
  * Typo fix (welcomed change -> welcome change). (#6070)
  * Fixed documentation inconsistency (#6068)
  * Add own plugin -> Jekyll Brand Social Wall (#6064)
  * Added plugin jekyll-analytics (#6042)
  * Use more precise language when explaining links (#6078)
  * Update plugins.md (#6088)
  * windows 10 tutorial (#6100)
  * Explain how to override theme styles (#6107)
  * updated Bash on Ubuntu on Windows link in tutorial (#6111)
  * Fix wording in `_docs/templates.md` links section (#6114)
  * Update windows.md (#6115)
  * Added windows to docs.yml (#6109)
  * Be more specific on what to upload (#6119)
  * Remove Blank Newlines from "Jekyll on Windows" Page (#6126)
  * Link the troubleshooting page in the quickstart page (#6134)
  * add documentation about the &#34;pinned&#34; label (#6147)
  * docs(JekyllOnWindows): Add a new Installation way (#6141)
  * corrected windows.md (#6149)
  * Refine documentation for Windows (#6153)

### Development Fixes

  * Rubocop: add missing comma (#5835)
  * Appease classifier-reborn (#5934)
  * Allow releases & development on `*-stable` branches (#5926)
  * Add script/backport-pr (#5925)
  * Prefer .yaml over .toml (#5966)
  * Fix Appveyor with DST-aware cucumber steps (#5961)
  * Use Rubocop v0.47.1 till we're ready for v0.48 (#5989)
  * Test against Ruby 2.4.0 (#5687)
  * rubocop: lib/jekyll/renderer.rb complexity fixes (#5052)
  * Use yajl-ruby 1.2.2 (now with 2.4 support) (#6007)
  * Bump Rubocop to v0.48 (#5997)
  * doc use example.com (#6031)
  * fix typo (#6040)
  * Fix CI  (#6044)
  * Remove `ruby RUBY_VERSION` from generated Gemfile (#5803)
  * Test if hidden collections output a document with a future date (#6103)
  * Add test for uri_escape on reserved characters (#6086)
  * Allow you to specify the rouge version via an environment variable for testing (#6138)
  * Bump Rubocop to 0.49.1 (#6093)
  * Lock nokogiri to 1.7.x for Ruby 2.1 (#6140)

### Site Enhancements

  * Corrected date for version 3.4.0 (#5842)
  * Add the correct year to the 3.4.0 release date (#5858)
  * Add documentation about order of interpretation (#5834)
  * Documentation on how to build navigation (#5698)
  * Navigation has been moved out from docs (#5927)
  * Make links in sidebar for current page more prominent (#5820)
  * Update normalize.css to v6.0.0 (#6008)
  * Docs: rename `gems` to `plugins` (#6082)
  * plugins -> gems (#6110)
  * Document difference between cgi_escape and uri_escape #5970 (#6081)

### Bug Fixes

  * Exclude Gemfile by default (#5860)
  * Convertible#validate_permalink!: ensure the return value of `data["permalink"]` is a string before asking if it is empty (#5878)
  * Allow abbreviated post dates (#5920)
  * Remove dependency on include from default about.md (#5903)
  * Allow colons in `uri_escape` filter (#5957)
  * Re-surface missing public methods in `Jekyll::Document` (#5975)
  * absolute_url should not mangle URL if called more than once (#5789)
  * patch URLFilters to prevent `//` (#6058)
  * add test to ensure variables work in `where_exp` condition (#5315)
  * Read explicitly included dot-files in collections. (#6092)
  * Default `baseurl` to `nil` instead of empty string (#6137)
  * Filters#time helper: Duplicate time before calling #localtime. (#5996)

## 3.4.5 / 2017-06-30

  * Backport #6185 for v3.4.x: Always normalize the result of the `relative_url` filter (#6186)

## 3.4.4 / 2017-06-17

  * Backport #6137 for v3.4.x: Default `baseurl` to `nil` instead of empty string (#6146)

## 3.4.3 / 2017-03-21

  * Backport #5957 for v3.4.x: Allow colons in `uri_escape` filter (#5968)

## 3.4.2 / 2017-03-09

  * Backport #5871 for v3.4.x: Convert StaticFile liquid representation to a Drop & add front matter defaults support to StaticFiles (#5940)

## 3.4.1 / 2017-03-02

  * Backport #5920 for v3.4.x: Allow abbreviated post dates (#5924)

## 3.4.0 / 2017-01-27

### Minor Enhancements

  * Add connector param to `array_to_sentence_string` filter (#5597)
  * Adds `group_by_exp` filter (#5513)
  * Use Addressable instead of URI to decode (#5726)
  * throw IncludeTagError if error occurs in included file (#5767)
  * Write Jekyll::Utils::Exec.run for running shell commands. (#5640)
  * Use the current year for the LICENSE of theme (#5712)
  * Update License (#5713)

### Bug Fixes

  * Escaped regular expressions when using `post_url`. (#5605)
  * fix date parsing in file names to be stricter (#5609)
  * Add a module to re-define `ENV["TZ"]` in Windows (#5612)
  * Use each instead of map to actually return nothing (#5668)
  * include: fix 'no implicit conversion of nil to String' (#5750)
  * Don't include the theme's includes_path if it is nil. (#5780)
  * test double slash when input = '/' (#5542)
  * use logger.info for related posts (#5822)

### Site Enhancements

  * Use only the used Font Awesome icons. (#5530)
  * Switch to `https` when possible. (#5611)
  * Update `_font-awesome.scss` to move .woff file before .ttf (#5614)
  * Update documentation on updating FontAwesome Iconset (#5655)
  * Use defaults for docs and news-items (#5744)
  * Sort gems in `docs/_config.yml` (#5746)
  * Add missing class (#5791)
  * Improve template docs (#5694)

### Development Fixes

  * clean unit-test names in `test/test_tags.rb` (#5608)
  * Add cucumber feature to test for bonafide theme gems (#5384)
  * Use `assert_nil` instead of `assert_equal nil` (#5652)
  * Rubocop -a on lib/jekyll (#5666)
  * Bump to rake 12.0 (#5670)
  * Rubocop Gemfile (#5671)
  * update Classifier-Reborn to 2.1.0 (#5711)
  * Rubocop: fix Rakefile and gemspec (#5745)
  * Use `assert_nil` (#5725)
  * Sort gems in `jekyll.gemspec` (#5746)
  * Rubocop: Require consistent comma in multiline literals (#5761)
  * Bump rubocop (#5765)
  * New rubocop security checks (#5768)
  * test/helper: fix flaky plugin path test by removing calls to Dir.chdir without a block (#5779)
  * Use latest jemoji gem (#5782)
  * Bump htmlproofer (#5781)
  * Bump rubies we test against (#5784)
  * Bump rdoc to v5.0 (#5797)
  * Bump codeclimate-test-reporter to v1.0.5 (#5798)

### Documentation

  * Improve quickstart docs (#5689)
  * Add Jekyll-Post to list of plugins (#5705)
  * Add jekyll-numbered-headings (#5688)
  * Docs: move permalinks from documents into config (#5544)
  * Improve collections docs (#5691)
  * Fix #5730: add gcc and make to the list of requirements (#5731)
  * Remove instructions to install Jekyll 2 on Windows (#5582)
  * Fix example URL inconsistency (#5592)
  * Replace backticks within HTML blocks with HTML tags (#5435)
  * Add jekyll-migrate-permalink (#5600)
  * Fix bad config YAML in collections example (#5587)
  * Bring documentation on 'Directory Structure' up-to-date (#5573)
  * Fixed typo (#5632)
  * use backticks for Gemfile for consistency since in the next sentence … (#5641)
  * Update Core team list in the README file (#5643)
  * Improve Permalinks documentation. (#5653)
  * Fix typo in Variables doc page (#5657)
  * Fix a couple of typos in the docs (#5658)
  * Update windows.md (#5683)
  * Improve permalinks docs (#5693)
  * Document --unpublished build option (#5720)
  * Improve pages docs (#5692)
  * Added new includes.md topic to docs (#5696)
  * Replace a dead link with a web-archived one (#5738)
  * Remove duplicate paragraph. (#5740)
  * Addition of a sample "typical post" (#5473)
  * Fix a minor grammatical mistake on themes' document ### -dev (#5748)
  * Correct comments in data_reader.rb (#5621)
  * Add jekyll-pre-commit to plugins list (#5752)
  * Update quickstart.md (#5758)
  * Correct minor typo (#5764)
  * Fix a markdown link to look properly on the web (#5769)
  * Info about the help command usage (#5312)
  * Add missing merge labels for jekyllbot (#5753)
  * Fix broken links in documentation (#5736)
  * Docs: add `match_regex` and `replace_regex` filters (#5799)
  * Got that diaper money? (#5810)
  * Sort content by popularity using Google Analytics (#5812)
  * Rework CI doc to include multiple providers. (#5815)
  * Improve theme docs (#5690)
  * Add mention of classifier-reborn for LSI (#5811)
  * Added note about --blank flag (#5802)
  * Fixed inaccuracy in "Built-in permalink styles" docs (#5819)

## 3.3.1 / 2016-11-14

### Minor Enhancements

  * Collapse `gsub` for performance (#5494)
  * URL: warn if key doesn't exist in url drop (#5524)

### Bug Fixes

  * Fix typo in `theme_template` README (#5472)
  * Do not swallow all exceptions on render (#5495)
  * Site template: fixed `_config.yml` comment typo (#5511)
  * `jekyll new-theme` should specify Jekyll as a runtime dependency for the theme (#5457)
  * Be much more specific about ignoring specific vendored directories. (#5564)
  * Only warn about auto-regeneration bug on Bash On Windows. (#5464)
  * Allow permalink template to have underscores (#5572)

### Site Enhancements

  * Documentation: `link` Liquid tag  (#5449)
  * Updating install instruction link for Jekyll 3 on Windows (#5475)
  * Update normalize.css to v5.0.0 (#5471)
  * Add jekyll-data to the list of plugins (#5491)
  * Add info about checking version + updating (#5497)
  * Add jekyll-include-absolute-plugin to list of third-party plugins (#5492)
  * Remove jekyll-hook from deployment methods (#5502)
  * Update deployment-methods.md (#5504)
  * Ubuntu users should install ruby2.3-dev (#5512)
  * Remove Glynn as deployment option (#5519)
  * Fix broken forum link (#5466)
  * Move documentation to docs folder (#5459)
  * Fix broken links in CONTRIBUTING (#5533)
  * Update documentation on jekyllrb.com (#5540)
  * Fix HTML rendering (#5536)
  * Remove outdated deployment information (#5557)
  * no more invalid US-ASCII on lines 30 and 97 (#5520)
  * Add permalinks to docs in '/maintaining/' (#5532)
  * Add jekyll-pinboard to list of third-party plugins (#5514)
  * Fix formatting in 2-to-3.md (#5507)
  * Add two plugins to the plugins page (#5493)
  * Use site.baseurl before link and post_url tags (#5559)
  * Fix link to jekyll-pinboard plugin (#5570)
  * mention `docs` folder as a way to deploy on GitHub Pages (#5571)

### Development Fixes

  * fix rubocop errors on testing with Rubocop 0.44 (#5489)
  * script/test: add missing whitespace (#5479)
  * Restrict Rubocop version (#5496)
  * include a hashbang for all benchmark scripts & make them executable (#5505)
  * Update source in script/proof (#5538)
  * Collections.feature: conditional steps to have it pass on Windows (#5546)
  * Fix tests to get script/test to pass on Windows (#5526)

## 3.3.0 / 2016-10-06

### Minor Enhancements

  * Colorize interpolated output in logger.info (#5239)
  * Site template: exclude Gemfile and Gemfile.lock in site config (#5293)
  * Fix #5233: Increase our ability to detect Windows. (#5235)
  * update gitignore template to ignore theme gems built by user (#5326)
  * Adds ability to link to all files (#5199)
  * Exclude vendor by default (#5361)
  * Add ThemeAssetsReader which reads assets from a theme (#5364)
  * Add bundle install to jekyll new command (#5237)
  * Add absolute_url and relative_url filters. (#5399)
  * Site template: remove `css/` from new site scaffolding (#5402)
  * Site template: Move contents of the index.html page to the 'home' layout (#5420)
  * Exclude node_modules by default (#5210)
  * Run hooks in priority order. (#5157)
  * Add `static_file.name` and `.basename` Liquid attributes (#5264)
  * set site.url in dev environment to `http://localhost:4000` (#5431)
  * Add support for indented link references on excerpt (#5212)

### Bug Fixes

  * Use jekyll-feed to generate the default site's RSS feed (#5196)
  * Site#configure_theme: do not set theme unless it's a string (#5189)
  * Convertible: set self.output in #render_all_layouts and #do_layout (#5337)
  * Only complain about `kramdown.coderay` if it is actually in the config (#5380)
  * Clarify documentation in theme gem's README template (#5376)
  * Allow underscore in highlighter language (#5375)
  * Site template: set empty url in config file by default (#5338)
  * Site template config: prepend 'jekyll serve' with 'bundle exec' (#5430)
  * Don't call `File.utime` for StaticFiles if it's a symlink (#5427)
  * Fix handling of non-ASCII characters in new `*_url` filters (#5410)
  * Remove autoload of Draft which no longer exists. (#5441)
  * Fix issue where Windows drive name is stripped from Jekyll.sanitized_path incorrectly (#5256)
  * Fix bug where `post_url` tag matched incorrect post with subdirectory (#4873)
  * Fix loading data from subdir with a period in name (#5433)
  * Revert Commands::Serve#server_address signature change. (#5456)

### Site Enhancements

  * Document `to_integer` and `inspect` filters (#5185)
  * Fix path in the prompt (#5194)
  * need subcommand build (#5190)
  * Add the Jekyll Cloudinary plugin (#5183)
  * Documentation : `new-theme` command (#5205)
  * Document `link` Liquid tag (#5182)
  * Remove mention of page for link tag in release post (#5214)
  * fixed typo (#5226)
  * Add missing comma (#5222)
  * Maintain aspect ratio with `height: auto;` (#5254)
  * Fix a link in deployment-methods.md (#5244)
  * Documentation: improve highlight in `Creating a theme` (#5249)
  * Bundler isn't installed by default (#5258)
  * Update troubleshooting documentation to include fix for issue with vendored gems (#5271)
  * Link `--lsi` option's description to Wikipedia docs on LSI (#5274)
  * Document `--profile` option on the configuration page (#5279)
  * Update homepage to sync with merge of #5258 (#5287)
  * Add post about Jekyll Admin initial release (#5291)
  * Replace liquid highlight tag with backticks (#5262)
  * Word update (#5294)
  * Site documentation section links always point to https://jekyllrb.com (#5281)
  * Missing `:site, :post_render` payload documentation on site (#5280)
  * Site: exclude README.md and .gitignore (#5304)
  * Add link to Staticman (#5224)
  * Update url for OpenShift (#5320)
  * Add help for missing static_file e.g. on heroku (#5334)
  * Add a line about updating theme-gems in the docs (#5318)
  * Explain how to copy a theme's files (#5335)
  * .md as default extension in examples (#5316)
  * Fix small typo in docs (#5347)
  * Add missing period to sentence in first paragraph. (#5372)
  * added jekyll-spotify plugin (#5369)
  * Add jekyll-menus to the list of plugins. (#5397)
  * macOS and one grammar fix (#5403)
  * Add documentation for `relative_url` and `absolute_url` (#5405)
  * Bugfix on logo in JSON-LD (#5421)
  * Fix Travis.ci documentation (#5413)
  * Update documentation regarding `bundle install` after `jekyll new` (#5428)
  * Replace classic box-sizing reset with inheritance reset (#5411)
  * Update Wikipedia YAML list link (#5452)
  * Add Jekyll 3.3 release post (#5442)

### Development Fixes

  * Update appveyor.yml and fix optional deps for Ruby x64 (#5180)
  * Improve tests for Jekyll::PluginManager (#5167)
  * Update Ruby versions in travis.yml (#5221)
  * Avoid installing unnecessary gems for site testing (#5272)
  * Proposal: Affinity teams and their captains (#5273)
  * Replace duplicate with positive local test in issue template (#5286)
  * Update AppVeyor config. (#5240)
  * Execute jekyll from clone instead of defined binary when running 'script/default-site' (#5295)
  * rubocop: lib/jekyll/document.rb complexity fixes (#5045)
  * Proxy a number of Convertible methods to Renderer (#5308)
  * Run executable for Cucumber via Ruby instead of Shell (#5383)
  * Appease Rubocop (#5381)
  * remove features' directories on windows with proper access (#5389)
  * `site_configuration.feature`: use UTC format in timezone (#5416)
  * swallow bundle output from `jekyll new` while in CI (#5408)
  * Add .editorconfig (#5412)

## 3.2.1 / 2016-08-02

### Bug Fixes

  * Include theme directories in default gemspec (#5152)
  * Fix for symlinked themes (#5156)
  * Layout: set `relative_path` without using Pathname (#5164)

### Development Fixes

  * Add test to build the default site (#5154)
  * script/default-site: specify `BUNDLE_GEMFILE` for new site (#5178)
  * script/default-site: read Jekyll source from local clone (#5188)

### Site Enhancements

  * Enable site excerpts (#5150)
  * Initial 404 page (#5143)
  * Remove the "this feature is unreleased" warning from the theme docs (#5158)
  * Future True on GitHub Pages note (#5173)
  * Minor updates and corrections (#5177)
  * index.html: update instructions to require bundler  (#5169)
  * docs/quickstart: update instructions to require bundler (#5168)

## 3.2.0 / 2016-07-26

### Minor Enhancements

  * Stop testing with Ruby 2.0.x, which is EOL'd. (#4381)
  * Allow collections to have documents that have no file extension (#4545)
  * Add size property to `group_by` result (#4557)
  * Site Template: Removed unnecessary nesting from `_base.scss` (#4637)
  * Adding a debug log statement for skipped future documents. (#4558)
  * Site Template: Changed main `<div>` to `<main>` and added accessibility info (#4636)
  * Add array support to `where` filter (#4555)
  * 'jekyll clean': also remove .sass-cache (#4652)
  * Clean up `Tags::PostUrl` a bit, including better errors and date parsing (#4670)
  * Use `String#encode` for `xml_escape` filter instead of `CGI.escapeHTML` (#4694)
  * Add `show_dir_listing` option for serve command and fix index file names (#4533)
  * Site Template: write a Gemfile which is educational to the new site (#4542)
  * Site template: add explanation of site variables in the example `_config.yml` (#4704)
  * Adds `link` Liquid tag to make generation of URLs easier (#4624)
  * Allow static files to be symlinked in unsafe mode or non-prod environments (#4640)
  * Add `:after_init` hook & add `Site#config=` to make resetting config easy (#4703)
  * DocumentDrop: add `#<=>` which sorts by date (falling back to path) (#4741)
  * Add a `where_exp` filter for filtering by expression (#4478)
  * Globalize Jekyll's Filters. (#4792)
  * Gem-based themes (#4595)
  * Allow symlinks if they point to stuff inside `site.source` (#4710)
  * Update colorator dependency to v1.x (#4855)
  * Move EntryFilter to use Pathutil & fix `glob_include?` (#4859)
  * Add 'jekyll new-theme' command to help users get up and running creating a theme (#4848)
  * `markdownify` and `smartify` should convert input to string before conversion (#4958)
  * Run `Site#generate` for 'jekyll doctor' to catch plugin issues (#5005)
  * Add `normalize_whitepace` filter (#4917)
  * Move bin/jekyll to exe/jekyll to prevent collision with binstubs (#5014)
  * Cleaning up site template & theme updates. (#4922)
  * Add fetch method to Drops (#5056)
  * Extract tag name to class method (#5063)
  * check if relative URL contains a colon (#5069)
  * Enable strict (or lax) liquid parsing via a config variable. (#5053)
  * Add filter: `to_integer` (#5101)
  * watcher: pass site instance to watch plugin (#5109)
  * Show liquid warnings. (#5129)
  * Add `--baseurl` to `build` subcommand (#5135)

### Bug Fixes

  * Site Template: Added a default lang attribute (#4633)
  * Site template: Escape title and description where it is used in HTML (#4606)
  * `Document#date`: drafts which have no date should use source file mtime (#4611)
  * `Filters#time`: clone an input Time so as to be non-destructive (#4590)
  * Doctor: fix issue where `--config` wasn't a recognized flag (#4598)
  * Ensures `related_posts` are only set for a post (#4620)
  * `EntryFilter#special?`: ignore filenames which begin with `~` (#4491)
  * Cleaner: `keep_files` should only apply to the beginning of paths, not substrings with index > 0 (#3849)
  * Use SSLEnable instead of EnableSSL and make URL HTTPS. (#4693)
  * convertible: use `Document::YAML_FRONT_MATTER_REGEXP` to parse transformable files (#4786)
  * Example in the site template should be IANA-approved example.com (#4793)
  * 3.2.x/master: Fix defaults for Documents (posts/collection docs) (#4808)
  * Don't rescue LoadError or bundler load errors for Bundler. (#4857)
  * `Serve.process` should receive same config as `Build.process` (#4953)
  * Prevent reset of page in Liquid payload right before rendering layouts (#5009)
  * Add missing fields to ExcerptDrop (#5067)
  * Stringify configuration overrides before first use (#5060)
  * hooks: move `after_init` hook call at the end of `Site#initialize` (#5106)
  * filters: raise error if no input given to date filters (#5127)
  * `where_exp` filter should filter posts (#4860)

### Forward Ports

  * From v3.1.4: Add ExcerptDrop and remove excerpt's ability to refer to itself in Liquid (#4941)
  * From v3.1.4: Configuration permalink fix and addition of Configuration.from and sorting `site.collections` by label (#4942)
  * From v3.1.4: Fix `{{ layout }}` oddities (proper inheritance & fixing overflow of old data) (#4943)
  * From v3.1.5: Sort the results of the `require_all` glob (#4944)
  * From v3.1.6: Add ability to render drops as JSON (#4945)

### Development Fixes

  * Add project maintainer profile links (#4591)
  * Fix state leakage in Kramdown test (#4618)
  * Unify method for copying special files from repo to site (#4601)
  * Refresh the contributing file (#4596)
  * change smartify doc from copy/paste of mardownify doc (#4653)
  * Update Rake & disable warnings when running tests (#4720)
  * Fix many warnings (#4537)
  * Don't blindly assume the last system when determining "open" cmd (#4717)
  * Fix "locally" typo in contributing documentation (#4756)
  * Update Rubocop rules (#4886)
  * Flesh out the issue template to be much more detailed (#4849)
  * Fixing rubocop offenses in lib/jekyll/cleaner.rb (#4892)
  * Update `jekyll/commands*` to pass rubocop rules (#4888)
  * Clean up many test files to pass Rubocop rules (#4902)
  * Rubocop cleanup for some utils and further test files (#4916)
  * Rubocop: Low hanging fruit (#4936)
  * Rubocop: `Drop` changes from v3.1 forward-ports (#4949)
  * Rubocop: cleanup for misc files (#4946)
  * Rubocop: Stevenson (#4951)
  * Rubocop: lib/jekyll/entry_filter.rb (#4950)
  * Rubocop: `test/*` (#4947)
  * Rubocop: features (#4934)
  * Rubocop: Liquid renderer (#4933)
  * Rubocop: converters (#4931)
  * Rubocop: Site Drop (#4948)
  * Rubocop: tags (#4938)
  * Rubocop: Readers (#4932)
  * rubocop: jekyll/lib/frontmatter_defaults.rb (#4974)
  * rubocop: features/step_definitions.rb (#4956)
  * Rubocop theme and url jekyll libs (#4959)
  * Rubocop jekyll.rb (#4966)
  * Rubocop: use %r for all regular expressions. (#4979)
  * Cleanup and make misc files compliant with Rubocop. (#4940)
  * Rubocop: jekyll/lib/site.rb (#4973)
  * Add timings for each scenario in cucumber & print worst offenders (#4908)
  * rubocop: jekyll/lib/filters.rb (#4993)
  * Fix rubocop offenses in exe/jekyll (#5017)
  * Rubocop: lib/jekyll/command.rb (#5018)
  * rubocop: lib/jekyll/static_file.rb (#5019)
  * rubocop: lib/jekyll/utils.rb (#5026)
  * rubocop: lib/jekyll/regenerator.rb (#5025)
  * rubocop: lib/jekyll/configuration.rb (#5024)
  * rubocop: lib/jekyll/renderer.rb style fixes (#5032)
  * rubocop: lib/jekyll/convertible.rb style fixes (#5031)
  * rubocop: lib/jekyll/document.rb style fixes (#5030)
  * Remove ruby-head from Travis matrix & fix jruby failures (#5015)
  * Remove useless statement from Configuration test (#5065)
  * Change baseurl to example.com for some test cases (#5068)
  * use activesupport < 5 if we are on a Ruby < 2.2.2 (#5100)
  * Internal documentation for working on Jekyll (#5011)
  * rubocop: lib/jekyll/collection.rb (#5022)
  * tests: Typo fixes. (#5114)
  * Normalize yml files. (#5116)
  * Whitespace cleanup. (#5113)
  * Add AppVeyor support. (#5115)
  * appveyor.yml: drop Ruby 2.0.0. (#5119)
  * Fix indentation in benchmark (#5124)
  * Style fixes for Rubocop 0.42.0 - var == 0 becomes var.zero? - when defining method_missing, also define respond_to_missing? (#5137)

### Site Enhancements

  * Add jekyll-seo-tag, jekyll-avatar, and jekyll-sitemap to the site (#4553)
  * Add Google search query to /docs/help/ (#4589)
  * Upgrading, documentation (#4597)
  * Add 'view source' entry (#4602)
  * Add jekyll-video-embed to list of third-party plugins. (#4621)
  * Adding Aerobatic to list of deployment options (#4630)
  * Update documentation: HTMLProofer CLI command (#4641)
  * Document that subdirectories of `_posts` are no longer categories (#4639)
  * Update continuous-integration docs with sudo: false information (#4628)
  * Blog post on refreshed contributing file and new affinity teams (#4645)
  * Fixes typo on collections (#4647)
  * Documentation: future option also works for collections (#4682)
  * Additional package needed for Fedora 23 Workspace (#4685)
  * Fix typo on Chocolatey name in Windows documentation (#4686)
  * Use the correct URL, Fixes #4698 (#4699)
  * Add jekyll-paspagon plugin (#4700)
  * Bold-italicize note in assets documentation about needing yaml front matter (#4706)
  * Highlight the `script/` calls in the Contributing documentation (#4712)
  * Add Hawkins to the list of third-party plugins (#4755)
  * Fix a typo in pagination doc (#4763)
  * Switch second GitHub Pages link to HTTPS (#4760)
  * Explain data file format requirements more clearly in documentation (#4781)
  * Add jekyll-i18n_tags to list of third-party plugins (#4775)
  * Remove Leonard Lamprecht's website from Sites page (#4771)
  * Updates documentation for collections to include `date` property (#4769)
  * Added an explicit rerun note to configuration.md, defaults section (#4734)
  * Update Rack-Jekyll Heroku deployment blog post url (#4789)
  * Added missing single quote on rsync client side command (#4813)
  * Organize Form Platforms-as-a-Service into unified list & add FormSpree.io (#4754)
  * Fixed typo on Configuration page (#4804)
  * Update FormKeep URL on the Resources doc (#4844)
  * site: use liquid & reduce some whitespace noise (#4854)
  * Add jekyll-breadcrumbs to list of third-party plugins (#4874)
  * Added Pug converter to list of third-party plugins (#4872)
  * Add jekyll-ideal-image-slider to list of third-party plugins (#4863)
  * Add Jekyll Tips and the Cheatsheet to the list of resources (#4887)
  * Removed extra `</p>` from `site/_docs/permalinks.md` (#4890)
  * Add pubstorm deployment instructions to docs (#4881)
  * Corrected pagination docs for hidden: true feature (#4903)
  * Remove a Broken Link for Refheap Plugin (#4971)
  * Instructions on how to install github-gem on Windows (#4975)
  * Minor tweak to fix missing apostrophne (#4962)
  * Instructions on how to install github-gem on Windows (v2) (#4977)
  * Fix inaccurate HTTP response header field name (#4976)
  * Add post about GSoC project (#4980)
  * Link to the HTML page instead of Markdown (#4985)
  * Update normalize.css to v4.0.0. (#4989)
  * Add jekyll-tags-list-plugin to list of third-party plugins (#5000)
  * Windows docs: Command needs to be called from blog path (#5006)
  * Update text to be consitent with example (#5010)
  * Update template links to point to core Liquid site (#5012)
  * Add generator-jekyllized to third-party plugins (#5027)
  * Add Jekyll Art Hallery generator plugin to list of third-party plugins (#5043)
  * Add Formingo to the list of Jekyll form SaaS (#5054)
  * Highlight help nav item when navigated to. (#5058)
  * Update normalize.css to v4.2.0. (#5096)
  * Updates html-proofer code (#5098)
  * Jekyll Community (#5097)
  * Typo in documentation file templates.md (#5117)
  * Slightly, improve PNG compression. (#5112)
  * docs: add jekyll-maps plugin reference (#5123)
  * docs: fix link to plugins page source (#5122)
  * Update the configuration docs to match the code (#5131)
  * Removed confusing word repetition. (#5139)
  * Add a note about script/fmt (#5138)

## 3.1.6 / 2016-05-19

### Bug Fixes

  * Add ability to `jsonify` Drops such that, e.g. `site | jsonify`, works. (#4914)

## 3.1.5 / 2016-05-18

### Bug Fixes

  * Sort the results of the `require_all` glob (affects Linux only). (#4912)

## 3.1.4 / 2016-05-18

### Bug Fixes

  * Add `ExcerptDrop` and remove excerpt's ability to refer to itself in Liquid (#4907)
  * Configuration permalink fix where `collections.posts.permalink` inherits properly from `permalink` only when it doesn't exist (#4910)
  * Add `Configuration.from` to make it easier to build configs from just a hash
  * Sorting `site.collections` in Liquid by label (#4910)
  * Fix bug where `layout` in Liquid would inherit from previously-rendered layouts' metadatas (#4909)
  * Fix bug where `layout` in Liquid would override in the wrong direction (more-specific layouts' data were overwritten by their parent layouts' data; this has now been reversed) (#4909)

## 3.1.3 / 2016-04-18

  * Fix defaults for Documents to lookup defaults based on `relative_path` instead of `url` (#4807)
  * Use SSLEnable instead of EnableSSL and make URL HTTPS (WEBrick) (#4693)

## 3.1.2 / 2016-02-19

### Minor Enhancements

  * Include `.rubocop.yml` in Gem (#4437)
  * `LiquidRenderer#parse`: parse with line numbers. (#4452)
  * Add consistency to the no-subcommand deprecation message (#4505)

### Bug Fixes

  * Fix syntax highlighting in kramdown by making `@config` accessible in the Markdown converter. (#4428)
  * `Jekyll.sanitized_path`: sanitizing a questionable path should handle tildes (#4492)
  * Fix `titleize` so already capitalized words are not dropped (#4525)
  * Permalinks which end in a slash should always output HTML (#4546)

### Development Fixes

  * Require at least cucumber version 2.1.0 (#4514)

### Site Enhancements

  * Add jekyll-toc plugin (#4429)
  * Docs: Quickstart - added documentation about the `--force` option (#4410)
  * Fix broken links to the Code of Conduct (#4436)
  * Upgrade notes: mention trailing slash in permalink; fixes #4440 (#4455)
  * Add hooks to the plugin categories toc (#4463)
  * Jekyll 3 requires newer version of Ruby. (#4461)
  * Fix typo in upgrading docs (#4473)
  * Add note about upgrading documentation on jekyllrb.com/help/ (#4484)
  * Update Rake link (#4496)
  * Update & prune the short list of example sites (#4374)
  * Added amp-jekyll plugin to plugins docs (#4517)
  * A few grammar fixes (#4512)
  * Correct a couple mistakes in structure.md (#4522)

## 3.1.1 / 2016-01-29

### Meta

  * Update the Code of Conduct to the latest version (#4402)

### Bug Fixes

  * `Page#dir`: ensure it ends in a slash (#4403)
  * Add `Utils.merged_file_read_opts` to unify reading & strip the BOM (#4404)
  * `Renderer#output_ext`: honor folders when looking for ext (#4401)

### Development Fixes

  * Suppress stdout in liquid profiling test (#4409)

## 3.1.0 / 2016-01-23

### Minor Enhancements

  * Use `Liquid::Drop`s instead of `Hash`es in `#to_liquid` (#4277)
  * Add 'sample' Liquid filter Equivalent to Array#sample functionality (#4223)
  * Cache parsed include file to save liquid parsing time. (#4120)
  * Slightly speed up url sanitization and handle multiples of ///. (#4168)
  * Print debug message when a document is skipped from reading (#4180)
  * Include tag should accept multiple variables in the include name (#4183)
  * Add `-o` option to serve command which opens server URL (#4144)
  * Add CodeClimate platform for better code quality. (#4220)
  * General improvements for WEBrick via jekyll serve such as SSL & custom headers (#4224, #4228)
  * Add a default charset to content-type on webrick. (#4231)
  * Switch `PluginManager` to use `require_with_graceful_fail` for better UX (#4233)
  * Allow quoted date in front matter defaults (#4184)
  * Add a Jekyll doctor warning for URLs that only differ by case (#3171)
  * drops: create one base Drop class which can be set as mutable or not (#4285)
  * drops: provide `#to_h` to allow for hash introspection (#4281)
  * Shim subcommands with indication of gem possibly required so users know how to use them (#4254)
  * Add smartify Liquid filter for SmartyPants (#4323)
  * Raise error on empty permalink (#4361)
  * Refactor Page#permalink method (#4389)

### Bug Fixes

  * Pass build options into `clean` command (#4177)
  * Allow users to use .htm and .xhtml (XHTML5.) (#4160)
  * Prevent Shell Injection. (#4200)
  * Convertible should make layout data accessible via `layout` instead of `page` (#4205)
  * Avoid using `Dir.glob` with absolute path to allow special characters in the path (#4150)
  * Handle empty config files (#4052)
  * Rename `@options` so that it does not impact Liquid. (#4173)
  * utils/drops: update Drop to support `Utils.deep_merge_hashes` (#4289)
  * Make sure jekyll/drops/drop is loaded first. (#4292)
  * Convertible/Page/Renderer: use payload hash accessor & setter syntax for backwards-compatibility (#4311)
  * Drop: fix hash setter precedence (#4312)
  * utils: `has_yaml_header?` should accept files with extraneous spaces (#4290)
  * Escape html from site.title and page.title in site template (#4307)
  * Allow custom file extensions if defined in `permalink` YAML front matter (#4314)
  * Fix deep_merge_hashes! handling of drops and hashes (#4359)
  * Page should respect output extension of its permalink (#4373)
  * Disable auto-regeneration when running server detached (#4376)
  * Drop#: only use public_send for keys in the content_methods array (#4388)
  * Extract title from filename successfully when no date. (#4195)

### Development Fixes

  * `jekyll-docs` should be easily release-able (#4152)
  * Allow use of Cucumber 2.1 or greater (#4181)
  * Modernize Kramdown for Markdown converter. (#4109)
  * Change TestDoctorCommand to JekyllUnitTest... (#4263)
  * Create namespaced rake tasks in separate `.rake` files under `lib/tasks` (#4282)
  * markdown: refactor for greater readability & efficiency (#3771)
  * Fix many Rubocop style errors (#4301)
  * Fix spelling of "GitHub" in docs and history (#4322)
  * Reorganize and cleanup the Gemfile, shorten required depends. (#4318)
  * Remove script/rebund. (#4341)
  * Implement codeclimate platform (#4340)
  * Remove ObectSpace dumping and start using inherited, it's faster. (#4342)
  * Add script/travis so all people can play with Travis-CI images. (#4338)
  * Move Cucumber to using RSpec-Expections and furthering JRuby support. (#4343)
  * Rearrange Cucumber and add some flair. (#4347)
  * Remove old FIXME (#4349)
  * Clean up the Gemfile (and keep all the necessary dependencies) (#4350)

### Site Enhancements

  * Add three plugins to directory (#4163)
  * Add upgrading docs from 2.x to 3.x (#4157)
  * Add `protect_email` to the plugins index. (#4169)
  * Add `jekyll-deploy` to list of third-party plugins (#4179)
  * Clarify plugin docs (#4154)
  * Add Kickster to deployment methods in documentation (#4190)
  * Add DavidBurela's tutorial for Windows to Windows docs page (#4210)
  * Change GitHub code block to highlight tag to avoid it overlaps parent div (#4121)
  * Update FormKeep link to be something more specific to Jekyll (#4243)
  * Remove example Roger Chapman site, as the domain doesn't exist (#4249)
  * Added configuration options for `draft_posts` to configuration docs (#4251)
  * Fix checklist in `_assets.md` (#4259)
  * Add Markdown examples to Pages docs (#4275)
  * Add jekyll-paginate-category to list of third-party plugins (#4273)
  * Add `jekyll-responsive_image` to list of third-party plugins (#4286)
  * Add `jekyll-commonmark` to list of third-party plugins (#4299)
  * Add documentation for incremental regeneration (#4293)
  * Add note about removal of relative permalink support in upgrading docs (#4303)
  * Add Pro Tip to use front matter variable to create clean URLs (#4296)
  * Fix grammar in the documentation for posts. (#4330)
  * Add documentation for smartify Liquid filter (#4333)
  * Fixed broken link to blog on using mathjax with jekyll (#4344)
  * Documentation: correct reference in Precedence section of Configuration docs (#4355)
  * Add @jmcglone's guide to github-pages doc page (#4364)
  * Added the Wordpress2Jekyll Wordpress plugin (#4377)
  * Add Contentful Extension to list of third-party plugins (#4390)
  * Correct Minor spelling error (#4394)

## 3.0.5 / 2016-04-26

  * Remove call to `#backwards_compatibilize` in `Configuration.from` (#4846)

## 3.0.4 / 2016-04-18

  * Fix defaults for Documents to lookup defaults based on `relative_path` instead of `url` (#4806)
  * Configuration: allow users to specify a `collections.posts.permalink` directly without `permalink` clobbering it (#4753)

## 3.0.3 / 2016-02-08

### Bug Fixes

  * Fix extension weirdness with folders (#4493)
  * EntryFilter: only include 'excluded' log on excluded files (#4479)
  * `Jekyll.sanitized_path`: escape tildes before sanitizing a questionable path (#4468)
  * `LiquidRenderer#parse`: parse with line numbers (#4453)
  * `Document#<=>`: protect against nil comparison in dates. (#4446)

## 3.0.2 / 2016-01-20

### Bug Fixes

  * Document: throw a useful error when an invalid date is given (#4378)

## 3.0.1 / 2015-11-17

### Bug Fixes

  * Document: only superdirectories of the collection are categories (#4110)
  * `Convertible#render_liquid` should use `render!` to cause failure on bad Liquid (#4077)
  * Don't generate `.jekyll-metadata` in non-incremental build (#4079)
  * Set `highlighter` config val to `kramdown.syntax_highlighter` (#4090)
  * Align hooks implementation with documentation (#4104)
  * Fix the deprecation warning in the doctor command (#4114)
  * Fix case in `:title` and add `:slug` which is downcased (#4100)

### Development Fixes

  * Fix test warnings when doing rake {test,spec} or script/test (#4078)

### Site Enhancements

  * Update normalize.css to v3.0.3. (#4085)
  * Update Font Awesome to v4.4.0. (#4086)
  * Adds a note about installing the jekyll-gist gem to make gist tag work (#4101)
  * Align hooks documentation with implementation (#4104)
  * Add Jekyll Flickr Plugin to the list of third party plugins (#4111)
  * Remove link to now-deleted blog post (#4125)
  * Update the liquid syntax in the pagination docs (#4130)
  * Add jekyll-language-plugin to plugins.md (#4134)
  * Updated to reflect feedback in #4129 (#4137)
  * Clarify assets.md based on feedback of #4129 (#4142)
  * Re-correct the liquid syntax in the pagination docs (#4140)

## 3.0.0 / 2015-10-26

### Major Enhancements

  * Liquid profiler (i.e. know how fast or slow your templates render) (#3762)
  * Incremental regeneration (#3116)
  * Add Hooks: a new kind of plugin (#3553)
  * Upgrade to Liquid 3.0.0 (#3002)
  * `site.posts` is now a Collection instead of an Array (#4055)
  * Add basic support for JRuby (commit: 0f4477)
  * Drop support for Ruby 1.9.3. (#3235)
  * Support Ruby v2.2 (#3234)
  * Support RDiscount 2 (#2767)
  * Remove most runtime deps (#3323)
  * Move to Rouge as default highlighter (#3323)
  * Mimic GitHub Pages `.html` extension stripping behavior in WEBrick (#3452)
  * Always include file extension on output files (#3490)
  * Improved permalinks for pages and collections (#3538)
  * Sunset (i.e. remove) Maruku (#3655)
  * Remove support for relative permalinks (#3679)
  * Iterate over `site.collections` as an array instead of a hash. (#3670)
  * Adapt StaticFile for collections, config defaults (#3823)
  * Add a Code of Conduct for the Jekyll project (#3925)
  * Added permalink time variables (#3990)
  * Add `--incremental` flag to enable incremental regen (disabled by default) (#4059)

### Minor Enhancements

  * Deprecate access to Document#data properties and Collection#docs methods (#4058)
  * Sort static files just once, and call `site_payload` once for all collections (#3204)
  * Separate `jekyll docs` and optimize external gem handling (#3241)
  * Improve `Site#getConverterImpl` and call it `Site#find_converter_instance` (#3240)
  * Use relative path for `path` Liquid variable in Documents for consistency (#2908)
  * Generalize `Utils#slugify` for any scripts (#3047)
  * Added basic microdata to post template in site template (#3189)
  * Store log messages in an array of messages. (#3244)
  * Allow collection documents to override `output` property in front matter (#3172)
  * Keep file modification times between builds for static files (#3220)
  * Only downcase mixed-case categories for the URL (#2571)
  * Added per post `excerpt_separator` functionality (#3274)
  * Allow collections YAML to end with three dots (#3134)
  * Add mode parameter to `slugify` Liquid filter (#2918)
  * Perf: `Markdown#matches` should avoid regexp (#3321)
  * Perf: Use frozen regular expressions for `Utils#slugify` (#3321)
  * Split off Textile support into jekyll-textile-converter (#3319)
  * Improve the navigation menu alignment in the site template on small screens (#3331)
  * Show the regeneration time after the initial generation (#3378)
  * Site template: Switch default font to Helvetica Neue (#3376)
  * Make the `include` tag a teensy bit faster. (#3391)
  * Add `pkill -f jekyll` to ways to kill. (#3397)
  * Site template: collapsed, variable-driven font declaration (#3360)
  * Site template: Don't always show the scrollbar in code blocks (#3419)
  * Site template: Remove undefined `text` class from `p` element (#3440)
  * Site template: Optimize text rendering for legibility (#3382)
  * Add `draft?` method to identify if Post is a Draft & expose to Liquid (#3456)
  * Write regeneration metadata even on full rebuild (#3464)
  * Perf: Use `String#end_with?("/")` instead of regexp when checking paths (#3516)
  * Docs: document 'ordinal' built-in permalink style (#3532)
  * Upgrade liquid-c to 3.x (#3531)
  * Use consistent syntax for deprecation warning (#3535)
  * Added build --destination and --source flags (#3418)
  * Site template: remove unused `page.meta` attribute (#3537)
  * Improve the error message when sorting null objects (#3520)
  * Added liquid-md5 plugin (#3598)
  * Documentation: RR replaced with RSpec Mocks (#3600)
  * Documentation: Fix subpath. (#3599)
  * Create 'tmp' dir for test_tags if it doesn't exist (#3609)
  * Extract reading of data from `Site` to reduce responsibilities. (#3545)
  * Removed the word 'Jekyll' a few times from the comments (#3617)
  * `bin/jekyll`: with no args, exit with exit code 1 (#3619)
  * Incremental build if destination file missing (#3614)
  * Static files `mtime` liquid should return a `Time` obj (#3596)
  * Use `Jekyll::Post`s for both LSI indexing and lookup. (#3629)
  * Add `charset=utf-8` for HTML and XML pages in WEBrick (#3649)
  * Set log level to debug when verbose flag is set (#3665)
  * Added a mention on the Gemfile to complete the instructions (#3671)
  * Perf: Cache `Document#to_liquid` and invalidate where necessary (#3693)
  * Perf: `Jekyll::Cleaner#existing_files`: Call `keep_file_regex` and `keep_dirs` only once, not once per iteration (#3696)
  * Omit jekyll/jekyll-help from list of resources. (#3698)
  * Add basic `jekyll doctor` test to detect fsnotify (OSX) anomalies. (#3704)
  * Added talk.jekyllrb.com to "Have questions?" (#3694)
  * Performance: Sort files only once (#3707)
  * Performance: Marshal metadata (#3706)
  * Upgrade highlight wrapper from `div` to `figure` (#3779)
  * Upgrade mime-types to `~> 2.6` (#3795)
  * Update windows.md with Ruby version info (#3818)
  * Make the directory for includes configurable (#3782)
  * Rename directory configurations to match `*_dir` convention for consistency (#3782)
  * Internal: trigger hooks by owner symbol (#3871)
  * Update MIME types from mime-db (#3933)
  * Add header to site template `_config.yml` for clarity & direction (#3997)
  * Site template: add timezone offset to post date frontmatter (#4001)
  * Make a constant for the regex to find hidden files (#4032)
  * Site template: refactor github & twitter icons into includes (#4049)
  * Site template: add background to Kramdown Rouge-ified backtick code blocks (#4053)

### Bug Fixes

  * `post_url`: fix access deprecation warning & fix deprecation msg (#4060)
  * Perform jekyll-paginate deprecation warning correctly. (#3580)
  * Make permalink parsing consistent with pages (#3014)
  * `time()`pre-filter method should accept a `Date` object (#3299)
  * Remove unneeded end tag for `link` in site template (#3236)
  * Kramdown: Use `enable_coderay` key instead of `use_coderay` (#3237)
  * Unescape `Document` output path (#2924)
  * Fix nav items alignment when on multiple rows (#3264)
  * Highlight: Only Strip Newlines/Carriage Returns, not Spaces (#3278)
  * Find variables in front matter defaults by searching with relative file path. (#2774)
  * Allow variables (e.g `:categories`) in YAML front matter permalinks (#3320)
  * Handle nil URL placeholders in permalinks (#3325)
  * Template: Fix nav items alignment when in "burger" mode (#3329)
  * Template: Remove `!important` from nav SCSS introduced in #3329 (#3375)
  * The `:title` URL placeholder for collections should be the filename slug. (#3383)
  * Trim the generate time diff to just 3 places past the decimal place (#3415)
  * The highlight tag should only clip the newlines before and after the *entire* block, not in between (#3401)
  * highlight: fix problem with linenos and rouge. (#3436)
  * `Site#read_data_file`: read CSV's with proper file encoding (#3455)
  * Ignore `.jekyll-metadata` in site template (#3496)
  * Template: Point documentation link to the documentation pages (#3502)
  * Removed the trailing slash from the example `/blog` baseurl comment (#3485)
  * Clear the regenerator cache every time we process (#3592)
  * Readd (bring back) minitest-profile (#3628)
  * Add WOFF2 font MIME type to Jekyll server MIME types (#3647)
  * Be smarter about extracting the extname in `StaticFile` (#3632)
  * Process metadata for all dependencies (#3608)
  * Show error message if the YAML front matter on a page/post is invalid. (#3643)
  * Upgrade redcarpet to 3.2 (Security fix: OSVDB-120415) (#3652)
  * Create #mock_expects that goes directly to RSpec Mocks. (#3658)
  * Open `.jekyll-metadata` in binary mode to read binary Marshal data (#3713)
  * Incremental regeneration: handle deleted, renamed, and moved dependencies (#3717)
  * Fix typo on line 19 of pagination.md (#3760)
  * Fix it so that 'blog.html' matches 'blog.html' (#3732)
  * Remove occasionally-problematic `ensure` in `LiquidRenderer` (#3811)
  * Fixed an unclear code comment in site template SCSS (#3837)
  * Fix reading of binary metadata file (#3845)
  * Remove var collision with site template header menu iteration variable (#3838)
  * Change non-existent `hl_linenos` to `hl_lines` to allow passthrough in safe mode (#3787)
  * Add missing flag to disable the watcher (#3820)
  * Update CI guide to include more direct explanations of the flow (#3891)
  * Set `future` to `false` in the default config (#3892)
  * filters: `where` should compare stringified versions of input & comparator (#3935)
  * Read build options for `jekyll clean` command (#3828)
  * Fix #3970: Use Gem::Version to compare versions, not `>`.
  * Abort if no subcommand. Fixes confusing message. (#3992)
  * Whole-post excerpts should match the post content (#4004)
  * Change default font weight to 400 to fix bold/strong text issues (#4050)
  * Document: Only auto-generate the excerpt if it's not overridden (#4062)
  * Utils: `deep_merge_hashes` should also merge `default_proc` (45f69bb)
  * Defaults: compare paths in `applies_path?` as `String`s to avoid confusion (7b81f00)

### Development Fixes

  * Remove loader.rb and "modernize" `script/test`. (#3574)
  * Improve the grammar in the documentation (#3233)
  * Update the LICENSE text to match the MIT license exactly (#3253)
  * Update rake task `site:publish` to fix minor bugs. (#3254)
  * Switch to shields.io for the README badges. (#3255)
  * Use `FileList` instead of `Dir.glob` in `site:publish` rake task (#3261)
  * Fix test script to be platform-independent (#3279)
  * Instead of symlinking `/tmp`, create and symlink a local `tmp` in the tests (#3258)
  * Fix some spacing (#3312)
  * Fix comment typo in `lib/jekyll/frontmatter_defaults.rb` (#3322)
  * Move all `regenerate?` checking to `Regenerator` (#3326)
  * Factor out a `read_data_file` call to keep things clean (#3380)
  * Proof the site with CircleCI. (#3427)
  * Update LICENSE to 2015. (#3477)
  * Upgrade tests to use Minitest (#3492)
  * Remove trailing whitespace (#3497)
  * Use `fixture_site` for Document tests (#3511)
  * Remove adapters deprecation warning (#3529)
  * Minor fixes to `url.rb` to follow GitHub style guide (#3544)
  * Minor changes to resolve deprecation warnings (#3547)
  * Convert remaining textile test documents to markdown (#3528)
  * Migrate the tests to use rspec-mocks (#3552)
  * Remove `activesupport` (#3612)
  * Added tests for `Jekyll:StaticFile` (#3633)
  * Force minitest version to 5.5.1 (#3657)
  * Update the way cucumber accesses Minitest assertions (#3678)
  * Add `script/rubyprof` to generate cachegrind callgraphs (#3692)
  * Upgrade cucumber to 2.x (#3795)
  * Update Kramdown. (#3853)
  * Updated the scripts shebang for portability (#3858)
  * Update JRuby testing to 9K ([3ab386f](https://github.com/jekyll/jekyll/commit/3ab386f1b096be25a24fe038fc70fd0fb08d545d))
  * Organize dependencies into dev and test groups. (#3852)
  * Contributing.md should refer to `script/cucumber` (#3894)
  * Update contributing documentation to reflect workflow updates (#3895)
  * Add script to vendor mime types (#3933)
  * Ignore .bundle dir in SimpleCov (#4033)

### Site Enhancements

  * Add 'info' labels to certain notes in collections docs (#3601)
  * Remove extra spaces, make the last sentence less awkward in permalink docs (#3603)
  * Update the permalinks documentation to reflect the updates for 3.0 (#3556)
  * Add blog post announcing Jekyll Help (#3523)
  * Add Jekyll Talk to Help page on site (#3518)
  * Change Ajax pagination resource link to use HTTPS (#3570)
  * Fixing the default host on docs (#3229)
  * Add `jekyll-thumbnail-filter` to list of third-party plugins (#2790)
  * Add link to 'Adding Ajax pagination to Jekyll' to Resources page (#3186)
  * Add a Resources link to tutorial on building dynamic navbars (#3185)
  * Semantic structure improvements to the post and page layouts (#3251)
  * Add new AsciiDoc plugin to list of third-party plugins. (#3277)
  * Specify that all transformable collection documents must contain YAML front matter (#3271)
  * Assorted accessibility fixes (#3256)
  * Update configuration docs to mention `keep_files` for `destination` (#3288, #3296)
  * Break when we successfully generate nav link to save CPU cycles. (#3291)
  * Update usage docs to mention `keep_files` and a warning about `destination` cleaning (#3295)
  * Add logic to automatically generate the `next_section` and `prev_section` navigation items (#3292)
  * Some small fixes for the Plugins TOC. (#3306)
  * Added versioning comment to configuration file (#3314)
  * Add `jekyll-minifier` to list of third-party plugins (#3333)
  * Add blog post about the Jekyll meet-up (#3332)
  * Use `highlight` Liquid tag instead of the four-space tabs for code (#3336)
  * 3.0.0.beta1 release post (#3346)
  * Add `twa` to the list of third-party plugins (#3384)
  * Remove extra spaces (#3388)
  * Fix small grammar errors on a couple pages (#3396)
  * Fix typo on Templates docs page (#3420)
  * s/three/four for plugin type list (#3424)
  * Release jekyllrb.com as a locally-compiled site. (#3426)
  * Add a jekyllrb.com/help page which elucidates places from which to get help (#3428)
  * Remove extraneous dash on Plugins doc page which caused a formatting error (#3431)
  * Fix broken link to Jordan Thornquest's website. (#3438)
  * Change the link to an extension (#3457)
  * Fix Twitter link on the help page (#3466)
  * Fix wording in code snippet highlighting section (#3475)
  * Add a `/` to `paginate_path` in the Pagination documentation (#3479)
  * Add a link on all the docs pages to "Improve this page". (#3510)
  * Add jekyll-auto-image generator to the list of third-party plugins (#3489)
  * Replace link to the proposed `picture` element spec (#3530)
  * Add frontmatter date formatting information (#3469)
  * Improve consistency and clarity of plugins options note (#3546)
  * Add permalink warning to pagination docs (#3551)
  * Fix grammar in Collections docs API stability warning (#3560)
  * Restructure `excerpt_separator` documentation for clarity (#3550)
  * Fix accidental line break in collections docs (#3585)
  * Add information about the `.jekyll-metadata` file (#3597)
  * Document addition of variable parameters to an include (#3581)
  * Add `jekyll-files` to the list of third-party plugins. (#3586)
  * Define the `install` step in the CI example `.travis.yml` (#3622)
  * Expand collections documentation. (#3638)
  * Add the "warning" note label to excluding `vendor` in the CI docs page (#3623)
  * Upgrade pieces of the Ugrading guide for Jekyll 3 (#3607)
  * Showing how to access specific data items (#3468)
  * Clarify pagination works from within HTML files (#3467)
  * Add note to `excerpt_separator` documentation that it can be set globally (#3667)
  * Fix some names on Troubleshooting page (#3683)
  * Add `remote_file_content` tag plugin to list of third-party plugins (#3691)
  * Update the Redcarpet version on the Configuration page. (#3743)
  * Update the link in the welcome post to point to Jekyll Talk (#3745)
  * Update link for navbars with data attributes tutorial (#3728)
  * Add `jekyll-asciinema` to list of third-party plugins (#3750)
  * Update pagination example to be agnostic to first pagination dir (#3763)
  * Detailed instructions for rsync deployment method (#3848)
  * Add Jekyll Portfolio Generator to list of plugins (#3883)
  * Add `site.html_files` to variables docs (#3880)
  * Add Static Publisher tool to list of deployment methods (#3865)
  * Fix a few typos. (#3897)
  * Add `jekyll-youtube` to the list of third-party plugins (#3931)
  * Add Views Router plugin (#3950)
  * Update install docs (Core dependencies, Windows reqs, etc) (#3769)
  * Use Jekyll Feed for jekyllrb.com (#3736)
  * Add jekyll-umlauts to plugins.md ($3966)
  * Troubleshooting: fix broken link, add other mac-specific info (#3968)
  * Add a new site for learning purposes (#3917)
  * Added documentation for Jekyll environment variables (#3989)
  * Fix broken configuration documentation page (#3994)
  * Add troubleshooting docs for installing on El Capitan (#3999)
  * Add Lazy Tweet Embedding to the list of third-party plugins (#4015)
  * Add installation instructions for 2 of 3 options for plugins (#4013)
  * Add alternative jekyll gem installation instructions (#4018)
  * Fix a few typos and formatting problems. (#4022)
  * Fix pretty permalink example (#4029)
  * Note that `_config.yml` is not reloaded during regeneration (#4034)
  * Apply code block figure syntax to blocks in CONTRIBUTING (#4046)
  * Add jekyll-smartify to the list of third-party plugins (#3572)

## 2.5.3 / 2014-12-22

### Bug Fixes

  * When checking a Markdown extname, include position of the `.` (#3147)
  * Fix `jsonify` Liquid filter handling of boolean values (#3154)
  * Add comma to value of `viewport` meta tag (#3170)
  * Set the link type for the RSS feed to `application/rss+xml` (#3176)
  * Refactor `#as_liquid` (#3158)

### Development Fixes

  * Exclude built-in bundles from being added to coverage report (#3180)

### Site Enhancements

  * Add @alfredxing to the @jekyll/core team. :tada: (#3218)
  * Document the `-q` option for the `build` and `serve` commands (#3149)
  * Fix some minor typos/flow fixes in documentation website content (#3165)
  * Add `keep_files` to configuration documentation (#3162)
  * Repeat warning about cleaning of the `destination` directory (#3161)
  * Add jekyll-500px-embed to list of third-party plugins (#3163)
  * Simplified platform detection in Gemfile example for Windows (#3177)
  * Add the `jekyll-jalali` plugin added to the list of third-party plugins. (#3198)
  * Add Table of Contents to Troubleshooting page (#3196)
  * Add `inline_highlight` plugin to list of third-party plugins (#3212)
  * Add `jekyll-mermaid` plugin to list of third-party plugins (#3222)

## 2.5.2 / 2014-11-17

### Minor Enhancements

  * `post_url` should match `post.name` instead of slugs and dates (#3058)

### Bug Fixes

  * Fix bundle require for `:jekyll_plugins` (#3119)
  * Remove duplicate regexp phrase: `^\A` (#3089)
  * Remove duplicate `Conversion error:` message in `Convertible` (#3088)
  * Print full conversion error message in `Renderer#convert` (#3090)

### Site Enhancements

  * Change variable names in Google Analytics script (#3093)
  * Mention CSV files in the docs for data files (#3101)
  * Add trailing slash to `paginate_path` example. (#3091)
  * Get rid of noifniof (`excerpt_separator`) (#3094)
  * Sass improvements, around nesting mostly. (#3123)
  * Add webmentions.io plugin to the list of third-party plugins (#3127)
  * Add Sass mixins and use them. (#2904)
  * Slightly compress jekyll-sticker.jpg. (#3133)
  * Update gridism and separate out related but custom styles. (#3132)
  * Add remote-include plugin to list of third-party plugins (#3136)

## 2.5.1 / 2014-11-09

### Bug Fixes

  * Fix path sanitation bug related to Windows drive names (#3077)

### Development Fixes

  * Add development time dependencies on minitest and test-unit to gemspec for cygwin (#3064)
  * Use Travis's built-in caching. (#3075)

## 2.5.0 / 2014-11-06

### Minor Enhancements

  * Require gems in `:jekyll_plugins` Gemfile group unless `JEKYLL_NO_BUNDLER_REQUIRE` is specified in the environment. (#2865)
  * Centralize path sanitation in the `Site` object (#2882)
  * Allow placeholders in permalinks (#3031)
  * Allow users to specify the log level via `JEKYLL_LOG_LEVEL`. (#3067)
  * Fancy Indexing with WEBrick (#3018)
  * Allow Enumerables to be used with `where` filter. (#2986)
  * Meta descriptions in the site template now use `page.excerpt` if it's available (#2964)
  * Change indentation in `head.html` of site template to 2 spaces from 4 (#2973)
  * Use a `$content-width` variable instead of a fixed value in the site template CSS (#2972)
  * Strip newlines in site template `<meta>` description. (#2982)
  * Add link to atom feed in `head` of site template files (#2996)
  * Performance optimizations (#2994)
  * Use `Hash#each_key` instead of `Hash#keys.each` to speed up iteration over hash keys. (#3017)
  * Further minor performance enhancements. (#3022)
  * Add 'b' and 's' aliases for build and serve, respectively (#3065)

### Bug Fixes

  * Fix Rouge's RedCarpet plugin interface integration (#2951)
  * Remove `--watch` from the site template blog post since it defaults to watching in in 2.4.0 (#2922)
  * Fix code for media query mixin in site template (#2946)
  * Allow post URLs to have `.htm` extensions (#2925)
  * `Utils.slugify`: Don't create new objects when gsubbing (#2997)
  * The jsonify filter should deep-convert to Liquid when given an Array. (#3032)
  * Apply `jsonify` filter to Hashes deeply and effectively (#3063)
  * Use `127.0.0.1` as default host instead of `0.0.0.0` (#3053)
  * In the case that a Gemfile does not exist, ensure Jekyll doesn't fail on requiring the Gemfile group (#3066)

### Development Fixes

  * Fix a typo in the doc block for `Jekyll::URL.escape_path` (#3052)
  * Add integration test for `jekyll new --blank` in TestUnit (#2913)
  * Add unit test for `jekyll new --force` logic (#2929)
  * Update outdated comment for `Convertible#transform` (#2957)
  * Add Hakiri badge to README. (#2953)
  * Add some simple benchmarking tools. (#2993)

### Site Enhancements

  * `NOKOGIRI_USE_SYSTEM_LIBRARIES=true` **decreases** installation time. (#3040)
  * Add FormKeep to resources as Jekyll form backend (#3010)
  * Fixing a mistake in the name of the new Liquid tag (#2969)
  * Update Font Awesome to v4.2.0. (#2898)
  * Fix link to #2895 in 2.4.0 release post. (#2899)
  * Add Big Footnotes for Kramdown plugin to list of third-party plugins (#2916)
  * Remove warning regarding GHP use of singular types for front matter defaults (#2919)
  * Fix quote character typo in site documentation for templates (#2917)
  * Point Liquid links to Liquid’s GitHub wiki (#2887)
  * Add HTTP Basic Auth (.htaccess) plugin to list of third-party plugins (#2931)
  * (Minor) Grammar & `_config.yml` filename fixes (#2911)
  * Added `mathml.rb` to the list of third-party plugins. (#2937)
  * Add `--force_polling` to the list of configuration options (#2943)
  * Escape unicode characters in site CSS (#2906)
  * Add note about using the github-pages gem via pages.github.com/versions.json (#2939)
  * Update usage documentation to reflect 2.4 auto-enabling of `--watch`. (#2954)
  * Add `--skip-initial-build` to configuration docs (#2949)
  * Fix a minor typo in Templates docs page (#2959)
  * Add a ditaa-ditaa plugin under Other section on the Plugins page (#2967)
  * Add `build/serve -V` option to configuration documentation (#2948)
  * Add 'Jekyll Twitter Plugin' to list of third-party plugins (#2979)
  * Docs: Update normalize.css to v3.0.2. (#2981)
  * Fix typo in Continuous Integration documentation (#2984)
  * Clarify behavior of `:categories` in permalinks (#3011)

## 2.4.0 / 2014-09-09

### Minor Enhancements

  * Support a new `relative_include` tag (#2870)
  * Auto-enable watch on 'serve' (#2858)
  * Render Liquid in CoffeeScript files (#2830)
  * Array Liquid filters: `push`, `pop`, `unshift`, `shift` (#2895)
  * Add `:title` to collection URL template fillers (#2864)
  * Add support for CSV files in the `_data` directory (#2761)
  * Add the `name` variable to collection permalinks (#2799)
  * Add `inspect` liquid filter. (#2867)
  * Add a `slugify` Liquid filter (#2880)

### Bug Fixes

  * Use `Jekyll.sanitized_path` when adding static files to Collections (#2849)
  * Fix encoding of `main.scss` in site template (#2771)
  * Fix orientation bugs in default site template (#2862)

### Development Fixes

  * Update simplecov gem to 0.9 (#2748)
  * Remove `docs/` dir (#2768)
  * add class `<< self` idiom to `New` command (#2817)
  * Allow Travis to 'parallelize' our tests (#2859)
  * Fix test for Liquid rendering in Sass (#2856)
  * Fixing "vertycal" typo in site template's `_base.scss` (#2889)

### Site Enhancements

  * Document the `name` variable for collection permalinks (#2829)
  * Adds info about installing jekyll in current dir (#2839)
  * Remove deprecated `jekyll-projectlist` plugin from list of third-party plugins (#2742)
  * Remove tag plugins that are built in to Jekyll (#2751)
  * Add `markdown-writer` package for Atom Editor to list of third-party plugins (#2763)
  * Fix typo in site documentation for collections (#2764)
  * Fix minor typo on plugins docs page (#2765)
  * Replace markdown with HTML in `sass_dir` note on assets page (#2791)
  * Fixed "bellow" typo in datafiles docs (#2879)
  * Fix code/markdown issue in documentation for variables (#2877)
  * Remove Good Include third-party plugin from plugins page (#2881)
  * Add some more docs on `include_relative` (#2884)

## 2.3.0 / 2014-08-10

### Minor Enhancements

  * Allow Convertibles to be converted by >= 1 converters (#2704)
  * Allow Sass files to be rendered in Liquid, but never place them in layouts. (#2733)
  * Add `jekyll help` command (#2707)
  * Use `.scss` for `site_template` styles. (#2667)
  * Don't require the `scope` key in front matter defaults (#2659)
  * No longer set `permalink: pretty` in the `_config.yml` for the site template (#2680)
  * Rework site template to utilize Sass (#2687)
  * Notify the user when auto-regeneration is disabled. (#2696)
  * Allow partial variables in include tag filename argument (#2693)
  * Move instances of `Time.parse` into a Utils method (#2682)
  * Ignore subfolders in the `_posts` folder (#2705) REVERTS (#2633)
  * Front Matter default types should always be pluralized (#2732)
  * Read in static files into `collection.files` as `StaticFile`s (#2737)
  * Add `sassify` and `scssify` Liquid filters (#2739)
  * Replace `classifier` gem with `classifier-reborn` (#2721)

### Bug Fixes

  * Use only the last extname when multiple converters exist (#2722)
  * Call `#to_liquid` before calling `#to_json` in jsonify filter (#2729)
  * Use non padded config in `strftime` to avoid parse string twice (#2673)
  * Replace deprecated Ruby methods with undeprecated ones (#2664)
  * Catch errors when parsing Post `date` front matter value & produce nice error message (#2649)
  * Allow static files in Collections (#2615)
  * Fixed typo in `Deprecator#gracefully_require` error message (#2694)
  * Remove preemptive loading of the 'classifier' gem. (#2697)
  * Use case-insensitive checking for the file extensions when loading config files (#2718)
  * When Reading Documents, Respect `encoding` Option (#2720)
  * Refactor based on jekyll-watch clean-up. (#2716)
  * `Document#to_s` should produce just the content of the document (#2731)

### Development Fixes

  * Only include lib files in the gem (#2671)
  * Fix `git diff` command in `proof` script (#2672)
  * Make default rake task a multitask so tests run in parallel (#2735)

### Site Enhancements

  * Use Sass and a Docs Collection (#2651)
  * Add `latest_version.txt` file to the site (#2740)
  * Be more ambiguous about `page.content`. But more transparent. (#2522)
  * Streamlining front matter wording (instead of front-matter/frontmatter) (#2674)
  * Add note that source directory cannot be modified in GitHub Pages (#2669)
  * Fix links from #2669 to be actual HTML. Whoops. (#2679)
  * Add link to `jekyll-slim` in list of third-party plugins (#2689)
  * Add Barry Clark's Smashing Magazine tutorial to resources page (#2688)
  * Reorganize and update default configuration settings (#2456)
  * Fixing indentation in the configuration docs about Redcarpet exts (#2717)
  * Use `null` in YAML instead of `nil` in default config list (#2719)
  * Fix typo in Continuous Integration docs (#2708)

## 2.2.0 / 2014-07-29

### Minor Enhancements

  * Throw a warning if the specified layout does not exist (#2620)
  * Whitelist Pygments options in safe mode (#2642)

### Bug Fixes

  * Remove unnecessary `Jekyll::Tags::IncludeTag#blank?` method (#2625)
  * Categories in the path are ignored (#2633)

### Development Fixes

  * Refactoring Errors & Requires of Third-Party stuff (#2591)
  * Add further tests for categories (#2584)
  * Proof site with html-proofer on change (#2605)
  * Fix up bug in #2605 which caused proofing the site not to function (#2608)
  * Use `bundle exec` in `script/proof` (#2610)

### Site Enhancements

  * Update Kramdown urls (#2588)
  * Add `Jekyll::AutolinkEmail` and `Jekyll::GitMetadata` to the list of third-party plugins (#2596)
  * Fix a bunch of broken links in the site (#2601)
  * Replace dead links with working links (#2611)
  * Add jekyll-hook to deployment methods (#2617)
  * Added kramdown-with-pygments plugin to the list of third-party plugins (#2623)
  * Update outdated "Extras" page and remove duplicate documentation (#2622)
  * Add co2 plugin to list of third-party plugins (#2639)
  * Attempt to clarify the way Sass imports happen (#2642)

## 2.1.1 / 2014-07-01

### Bug Fixes

  * Patch read vulnerabilities for data & confirm none for layouts (#2563)
  * Update Maruku dependency to allow use of the latest version (#2576)
  * Remove conditional assignment from document URL to prevent stale urls (#2575)

### Site Enhancements

  * Add vertical margin to `highlight` to separate code blocks (#2558)
  * Add `html_pages` to Variables docs (#2567)
  * Fixed broken link to Permalinks page (#2572)
  * Update link to Windows installation guide (#2578)

## 2.1.0 / 2014-06-28

### Minor Enhancements

  * Bump to the latest Liquid version, 2.6.1 (#2495)
  * Add support for JSON files in the `_data` directory (#2369)
  * Allow subclasses to override `EXCERPT_ATTRIBUTES_FOR_LIQUID` (#2408)
  * Add `Jekyll.env` and `jekyll.environment` (the Liquid var) (#2417)
  * Use `_config.yaml` or `_config.yml` (`.yml` takes precedence) (#2406)
  * Override collection url template (#2418)
  * Allow subdirectories in `_data` (#2395)
  * Extract Pagination Generator into gem: `jekyll-paginate` (#2455)
  * Utilize `date_to_rfc822` filter in site template (#2437)
  * Add categories, last build datetime, and generator to site template feed (#2438)
  * Configurable, replaceable Logger-compliant logger (#2444)
  * Extract `gist` tag into a separate gem (#2469)
  * Add `collection` attribute to `Document#to_liquid` to access the document's collection label. (#2436)
  * Upgrade listen to `2.7.6 <= x < 3.0.0` (#2492)
  * Allow configuration of different Twitter and GitHub usernames in site template (#2485)
  * Bump Pygments to v0.6.0 (#2504)
  * Front matter defaults for documents in collections (#2419)
  * Include files with a url which ends in `/` in the `site.html_pages` list (#2524)
  * Make `highlight` tag use `language-` prefix in CSS class (#2511)
  * Lookup item property via `item#to_liquid` before `#data` or `#[]` in filters (#2493)
  * Skip initial build of site on serve with flag (#2477)
  * Add support for `hl_lines` in `highlight` tag (#2532)
  * Spike out `--watch` flag into a separate gem (#2550)

### Bug Fixes

  * Liquid `sort` filter should sort even if one of the values is `nil` (#2345)
  * Remove padding on `pre code` in the site template CSS (#2383)
  * Set `log_level` earlier to silence info level configuration output (#2393)
  * Only list pages which have `title` in site template (#2411)
  * Accept `Numeric` values for dates, not `Number` values (#2377)
  * Prevent code from overflowing container in site template (#2429)
  * Encode URLs in UTF-8 when escaping and unescaping (#2420)
  * No Layouts or Liquid for Asset Files (#2431)
  * Allow front matter defaults to set post categories (#2373)
  * Fix command in subcommand deprecation warning (#2457)
  * Keep all parent directories of files/dirs in `keep_files` (#2458)
  * When using RedCarpet and Rouge without Rouge installed, fixed erroneous error which stated that redcarpet was missing, not rouge. (#2464)
  * Ignore *all* directories and files that merit it on auto-generation (#2459)
  * Before copying file, explicitly remove the old one (#2535)
  * Merge file system categories with categories from YAML. (#2531)
  * Deep merge front matter defaults (#2490)
  * Ensure exclude and include arrays are arrays of strings (#2542)
  * Allow collections to have dots in their filenames (#2552)
  * Collections shouldn't try to read in directories as files (#2552)
  * Be quiet very quickly. (#2520)

### Development Fixes

  * Test Ruby 2.1.2 instead of 2.1.1 (#2374)
  * Add test for sorting UTF-8 characters (#2384)
  * Use `https` for GitHub links in documentation (#2470)
  * Remove coverage reporting with Coveralls (#2494)
  * Fix a bit of missing TomDoc to `Jekyll::Commands::Build#build` (#2554)

### Site Enhancements

  * Set `timezone` to `America/Los_Angeles` (#2394)
  * Improve JavaScript in `anchor_links.html` (#2368)
  * Remove note on Quickstart page about default markdown converter (#2387)
  * Remove broken link in extras.md to a Maruku fork (#2401)
  * Update Font Awesome to v4.1.0. (#2410)
  * Fix broken link on Installation page to Templates page (#2421)
  * Prevent table from extending parent width in permalink style table (#2424)
  * Add collections to info about pagination support (#2389)
  * Add `jekyll_github_sample` plugin to list of third-party plugins (#2463)
  * Clarify documentation around front matter defaults and add details about defaults for collections. (#2439)
  * Add Jekyll Project Version Tag to list of third-party plugins (#2468)
  * Use `https` for GitHub links across whole site (#2470)
  * Add StickerMule + Jekyll post (#2476)
  * Add Jekyll Asset Pipeline Reborn to list of third-party plugins (#2479)
  * Add link to jekyll-compress-html to list of third-party plugins (#2514)
  * Add Piwigo Gallery to list of third-party plugins (#2526)
  * Set `show_drafts` to `false` in default configuration listing (#2536)
  * Provide an updated link for Windows installation instructions (#2544)
  * Remove `url` from configuration docs (#2547)
  * Documentation for Continuous Integration for your Jekyll Site (#2432)

## 2.0.3 / 2014-05-08

### Bug Fixes

  * Properly prefix links in site template with URL or baseurl depending upon need. (#2319)
  * Update gist tag comments and error message to require username (#2326)
  * Fix `permalink` setting in site template (#2331)
  * Don't fail if any of the path objects are nil (#2325)
  * Instantiate all descendants for converters and generators, not just direct subclasses (#2334)
  * Replace all instances of `site.name` with `site.title` in site template (#2324)
  * `Jekyll::Filters#time` now accepts UNIX timestamps in string or number form (#2339)
  * Use `item_property` for `where` filter so it doesn't break on collections (#2359)
  * Rescue errors thrown so `--watch` doesn't fail (#2364)

### Site Enhancements

  * Add missing "as" to assets docs page (#2337)
  * Update docs to reflect new `baseurl` default (#2341)
  * Add links to headers who have an ID. (#2342)
  * Use symbol instead of HTML number in `upgrading.md` (#2351)
  * Fix link to front matter defaults docs (#2353)
  * Fix for `History.markdown` in order to fix history page in docs (#2363)

## 2.0.2 / 2014-05-07

### Bug Fixes

  * Correct use of `url` and `baseurl` in the site template. (#2317)
  * Default `baseurl` to `""` (#2317)

### Site Enhancements

  * Correct docs for the `gist` plugin so it always includes the username. (#2314)
  * Clarify new (defaults, `where` filter) features in docs (#2316)

## 2.0.1 / 2014-05-06

### Bug Fixes

  * Require `kramdown` gem instead of `maruku` gem

## 2.0.0 / 2014-05-06

### Major Enhancements

  * Add "Collections" feature (#2199)
  * Add gem-based plugin whitelist to safe mode (#1657)
  * Replace the commander command line parser with a more robust solution for our needs called `mercenary` (#1706)
  * Remove support for Ruby 1.8.x (#1780)
  * Move to jekyll/jekyll from mojombo/jekyll (#1817)
  * Allow custom markdown processors (#1872)
  * Provide support for the Rouge syntax highlighter (#1859)
  * Provide support for Sass (#1932)
  * Provide a 300% improvement when generating sites that use `Post#next` or `Post#previous` (#1983)
  * Provide support for CoffeeScript (#1991)
  * Replace Maruku with Kramdown as Default Markdown Processor (#1988)
  * Expose `site.static_files` to Liquid (#2075)
  * Complete redesign of the template site generated by `jekyll new` (#2050)
  * Update Listen from 1.x to 2.x (#2097)
  * Front matter defaults (#2205)
  * Deprecate `relative_permalinks` configuration option (default to `false`) (#2307)
  * Exclude files based on prefix as well as `fnmatch?` (#2303)

### Minor Enhancements

  * Move the EntryFilter class into the Jekyll module to avoid polluting the global namespace (#1800)
  * Add `group_by` Liquid filter create lists of items grouped by a common property's value (#1788)
  * Add support for Maruku's `fenced_code_blocks` option (#1799)
  * Update Redcarpet dependency to ~> 3.0 (#1815)
  * Automatically sort all pages by name (#1848)
  * Better error message when time is not parseable (#1847)
  * Allow `include` tag variable arguments to use filters (#1841)
  * `post_url` tag should raise `ArgumentError` for invalid name (#1825)
  * Bump dependency `mercenary` to `~> 0.2.0` (#1879)
  * Bump dependency `safe_yaml` to `~> 1.0` (#1886)
  * Allow sorting of content by custom properties (#1849)
  * Add `--quiet` flag to silence output during build and serve (#1898)
  * Add a `where` filter to filter arrays based on a key/value pair (#1875)
  * Route 404 errors to a custom 404 page in development (#1899)
  * Excludes are now relative to the site source (#1916)
  * Bring MIME Types file for `jekyll serve` to complete parity with GH Pages servers (#1993)
  * Adding Breakpoint to make new site template more responsive (#2038)
  * Default to using the UTF-8 encoding when reading files. (#2031)
  * Update Redcarpet dependency to ~> 3.1 (#2044)
  * Remove support for Ruby 1.9.2 (#2045)
  * Add `.mkdown` as valid Markdown extension (#2048)
  * Add `index.xml` to the list of WEBrick directory index files (#2041)
  * Make the `layouts` config key relative to CWD or to source (#2058)
  * Update Kramdown to `~> 1.3` (#1894)
  * Remove unnecessary references to `self` (#2090)
  * Update to Mercenary v0.3.x (#2085)
  * Ship Sass support as a separate gem (#2098)
  * Extract core extensions into a Utils module (#2112)
  * Refactor CLI & Commands For Greater Happiness (#2143)
  * Provide useful error when Pygments returns `nil` and error out (#2148)
  * Add support for unpublished drafts (#2164)
  * Add `force_polling` option to the `serve` command (#2165)
  * Clean up the `<head>` in the site template (#2186)
  * Permit YAML blocks to end with three dots to better conform with the YAML spec (#2110)
  * Use `File.exist?` instead of deprecated `File.exists?` (#2214)
  * Require newline after start of YAML Front Matter header (#2211)
  * Add the ability for pages to be marked as `published: false` (#1492)
  * Add `Jekyll::LiquidExtensions` with `.lookup_variable` method for easy looking up of variable values in a Liquid context. (#2253)
  * Remove literal lang name from class (#2292)
  * Return `utf-8` encoding in header for webrick error page response (#2289)
  * Make template site easier to customize (#2268)
  * Add two-digit year to permalink template option (#2301)
  * Add `site.documents` to Liquid payload (list of all docs) (#2295)
  * Take into account missing values in the Liquid sort filter (#2299)

### Bug Fixes

  * Don't allow nil entries when loading posts (#1796)
  * Remove the scrollbar that's always displayed in new sites generated from the site template (#1805)
  * Add `#path` to required methods in `Jekyll::Convertible` (#1866)
  * Default Maruku fenced code blocks to ON for 2.0.0-dev (#1831)
  * Change short opts for host and port for `jekyll docs` to be consistent with other subcommands (#1877)
  * Fix typos (#1910)
  * Lock Maruku at 0.7.0 to prevent bugs caused by Maruku 0.7.1 (#1958)
  * Fixes full path leak to source directory when using include tag (#1951)
  * Don't generate pages that aren't being published (#1931)
  * Use `SafeYAML.load` to avoid conflicts with other projects (#1982)
  * Relative posts should never fail to build (#1976)
  * Remove executable bits of non executable files (#2056)
  * `#path` for a draft is now `_drafts` instead of `_posts` (#2042)
  * Patch a couple show-stopping security vulnerabilities (#1946)
  * Sanitize paths uniformly, in a Windows-friendly way (#2065, #2109)
  * Update gem build steps to work correctly on Windows (#2118)
  * Remove obsolete `normalize_options` method call from `bin/jekyll` (#2121)
  * Remove `+` characters from Pygments lexer names when adding as a CSS class (#994)
  * Remove some code that caused Ruby interpreter warnings (#2178)
  * Only strip the drive name if it begins the string (#2175)
  * Remove default post with invalid date from site template (#2200)
  * Fix `Post#url` and `Page#url` escape (#1568)
  * Strip newlines from the `{% highlight %}` block content (#1823)
  * Load in `rouge` only when it's been requested as the highlighter (#2189)
  * Convert input to string before XML escaping (`xml_escape` liquid filter) (#2244)
  * Modify configuration key for Collections and reset properly. (#2238)
  * Avoid duplicated output using `highlight` tag (#2264)
  * Only use Jekyll.logger for output (#2307)
  * Close the file descriptor in `has_yaml_header?` (#2310)
  * Add `output` to `Document` liquid output hash (#2309)

### Development Fixes

  * Add a link to the site in the README.md file (#1795)
  * Add in History and site changes from `v1-stable` branch (#1836)
  * Testing additions on the Excerpt class (#1893)
  * Fix the `highlight` tag feature (#1859)
  * Test Jekyll under Ruby 2.1.0 (#1900)
  * Add script/cibuild for fun and profit (#1912)
  * Use `Forwardable` for delegation between `Excerpt` and `Post` (#1927)
  * Rename `read_things` to `read_content` (#1928)
  * Add `script/branding` script for ASCII art lovin' (#1936)
  * Update the README to reflect the repo move (#1943)
  * Add the project vision to the README (#1935)
  * Speed up Travis CI builds by using Rebund (#1985)
  * Use Yarp as a Gem proxy for Travis CI (#1984)
  * Remove Yarp as a Gem proxy for Travis CI (#2004)
  * Move the reading of layouts into its own class (#2020)
  * Test Sass import (#2009)
  * Switch Maruku and Kramdown in lists of Runtime vs. Development dependencies (#2049)
  * Clean up the gemspec for the project (#2095)
  * Add Japanese translation of README and CONTRIBUTING docs. (#2081)
  * Re-align the tables in Cucumber (#2108)
  * Trim trailing spaces and convert tabs to spaces (#2122)
  * Fix the failing Travis scenarios due to Cucumber issues (#2155)
  * Wrap `bundle install` in `travis_retry` to retry when RubyGems fails (#2160)
  * Refactor tags and categories (#1639)
  * Extract plugin management into its own class (#2197)
  * Add missing tests for `Command` (#2216)
  * Update `rr` link in CONTRIBUTING doc (#2247)
  * Streamline Cucumber execution of `jekyll` subcommands (#2258)
  * Refactor `Commands::Serve`. (#2269)
  * Refactor `highlight` tag (#2154)
  * Update `Util` hash functions with latest from Rails (#2273)
  * Workaround for Travis bug (#2290)

### Site Enhancements

  * Document Kramdown's GFM parser option (#1791)
  * Move CSS to includes & update normalize.css to v2.1.3 (#1787)
  * Minify CSS only in production (#1803)
  * Fix broken link to installation of Ruby on Mountain Lion blog post on Troubleshooting docs page (#1797)
  * Fix issues with 1.4.1 release blog post (#1804)
  * Add note about deploying to OpenShift (#1812)
  * Collect all Windows-related docs onto one page (#1818)
  * Fixed typo in datafiles doc page (#1854)
  * Clarify how to access `site` in docs (#1864)
  * Add closing `<code>` tag to `context.registers[:site]` note (#1867)
  * Fix link to @mojombo's site source (#1897)
  * Add `paginate: nil` to default configuration in docs (#1896)
  * Add link to our License in the site footer (#1889)
  * Add a charset note in "Writing Posts" doc page (#1902)
  * Disallow selection of path and prompt in bash examples
  * Add jekyll-compass to the plugin list (#1923)
  * Add note in Posts docs about stripping `<p>` tags from excerpt (#1933)
  * Add additional info about the new exclude behavior (#1938)
  * Linkify 'awesome contributors' to point to the contributors graph on GitHub (#1940)
  * Update `docs/sites.md` link to GitHub Training materials (#1949)
  * Update `master` with the release info from 1.4.3 (#1947)
  * Define docs nav in datafile (#1953)
  * Clarify the docs around the naming convention for posts (#1971)
  * Add missing `next` and `previous` docs for post layouts and templates (#1970)
  * Add note to `Writing posts` page about how to strip html from excerpt (#1962)
  * Add `jekyll-humanize` plugin to plugin list (#1998)
  * Add `jekyll-font-awesome` plugin to plugin list (#1999)
  * Add `sublime-jekyll` to list of Editor plugins (#2001)
  * Add `vim-jekyll` to the list of Editor plugins (#2005)
  * Fix non-semantic nesting of `p` tags in `news_item` layout (#2013)
  * Document destination folder cleaning (#2016)
  * Updated instructions for NearlyFreeSpeech.NET installation (#2015)
  * Update link to rack-jekyll on "Deployment Methods" page (#2047)
  * Fix typo in /docs/configuration (#2073)
  * Fix count in docs for `site.static_files` (#2077)
  * Update configuration docs to indicate utf-8 is the default for 2.0.0 and ASCII for 1.9.3 (#2074)
  * Add info about unreleased feature to the site (#2061)
  * Add whitespace to liquid example in GitHub Pages docs (#2084)
  * Clarify the way Sass and CoffeeScript files are read in and output (#2067)
  * Add lyche gallery tag plugin link to list of plugins (#2094)
  * Add Jekyll Pages Directory plugin to list of plugins (#2096)
  * Update Configuration docs page with new markdown extension (#2102)
  * Add `jekyll-image-set` to the list of third-party plugins (#2105)
  * Losslessly compress images (#2128)
  * Update normalize.css to 3.0.0 (#2126)
  * Update modernizr to v2.7.1 (#2129)
  * Add `jekyll-ordinal` to list of third-party plugins (#2150)
  * Add `jekyll_figure` to list of third-party plugins (#2158)
  * Clarify the documentation for safe mode (#2163)
  * Some HTML tidying (#2130)
  * Remove modernizr and use html5shiv.js directly for IE less than v9 (#2131)
  * Remove unused images (#2187)
  * Use `array_to_sentence_string` filter when outputting news item categories (#2191)
  * Add link to Help repo in primary navigation bar (#2177)
  * Switch to using an ico file for the shortcut icon (#2193)
  * Use numbers to specify font weights and only bring in font weights used (#2185)
  * Add a link to the list of all tz database time zones (#1824)
  * Clean-up and improve documentation `feed.xml` (#2192)
  * Remove duplicate entry in list of third-party plugins (#2206)
  * Reduce the whitespace in the favicon. (#2213)
  * Add `jekyll-page-collections` to list of third-party plugins (#2215)
  * Add a cross-reference about `post_url` (#2243)
  * Add `jekyll-live-tiles` to list of third-party plugins (#2250)
  * Fixed broken link to GitHub training material site source (#2257)
  * Update link to help repo, now called `jekyll-help` (#2277)
  * Fix capitalization of 'Jekyll' on Deployment Methods page (#2291)
  * Include plugins by sonnym in list of third-party plugins (#2297)
  * Add deprecated articles keeper filter to list of third-party plugins (#2300)
  * Simplify and improve our CSS. (#2127)
  * Use black text color for the mobile navbar (#2306)
  * Use the built in date filter and `site.time` for the copyright year. (#2305)
  * Update html5shiv to v3.7.2 (#2304)
  * Add 2.0.0 release post (#2298)
  * Add docs for custom markdown processors (#2298)
  * Add docs for `where` and `group_by` Liquid filters (#2298)
  * Remove notes in docs for unreleased features (#2309)

## 1.5.1 / 2014-03-27

### Bug Fixes

  * Only strip the drive name if it begins the string (#2176)

## 1.5.0 / 2014-03-24

### Minor Enhancements

  * Loosen `safe_yaml` dependency to `~> 1.0` (#2167)
  * Bump `safe_yaml` dependency to `~> 1.0.0` (#1942)

### Bug Fixes

  * Fix issue where filesystem traversal restriction broke Windows (#2167)
  * Lock `maruku` at `0.7.0` (#2167)

### Development Fixes

  * Lock `cucumber` at `1.3.11` (#2167)

## 1.4.3 / 2014-01-13

### Bug Fixes

  * Patch show-stopping security vulnerabilities (#1944)

## 1.4.2 / 2013-12-16

### Bug Fixes

  * Turn on Maruku fenced code blocks by default (#1830)

## 1.4.1 / 2013-12-09

### Bug Fixes

  * Don't allow nil entries when loading posts (#1796)

## 1.4.0 / 2013-12-07

### Major Enhancements

  * Add support for TOML config files (#1765)

### Minor Enhancements

  * Sort plugins as a way to establish a load order (#1682)
  * Update Maruku to 0.7.0 (#1775)

### Bug Fixes

  * Add a space between two words in a Pagination warning message (#1769)
  * Upgrade `toml` gem to `v0.1.0` to maintain compat with Ruby 1.8.7 (#1778)

### Development Fixes

  * Remove some whitespace in the code (#1755)
  * Remove some duplication in the reading of posts and drafts (#1779)

### Site Enhancements

  * Fixed case of a word in the Jekyll v1.3.0 release post (#1762)
  * Fixed the mime type for the favicon (#1772)

## 1.3.1 / 2013-11-26

### Minor Enhancements

  * Add a `--prefix` option to passthrough for the importers (#1669)
  * Push the paginator plugin lower in the plugin priority order so other plugins run before it (#1759)

### Bug Fixes

  * Fix the include tag when ran in a loop (#1726)
  * Fix errors when using `--watch` on 1.8.7 (#1730)
  * Specify where the include is called from if an included file is missing (#1746)

### Development Fixes

  * Extract `Site#filter_entries` into its own object (#1697)
  * Enable Travis' bundle caching (#1734)
  * Remove trailing whitespace in some files (#1736)
  * Fix a duplicate test name (#1754)

### Site Enhancements

  * Update link to example Rakefile to point to specific commit (#1741)
  * Fix drafts docs to indicate that draft time is based on file modification time, not `Time.now` (#1695)
  * Add `jekyll-monthly-archive-plugin` and `jekyll-category-archive-plugin` to list of third-party plugins (#1693)
  * Add `jekyll-asset-path-plugin` to list of third-party plugins (#1670)
  * Add `emoji-for-jekyll` to list of third-part plugins (#1708)
  * Fix previous section link on plugins page to point to pagination page (#1707)
  * Add `org-mode` converter plugin to third-party plugins (#1711)
  * Point "Blog migrations" page to http://import.jekyllrb.com (#1732)
  * Add docs for `post_url` when posts are in subdirectories (#1718)
  * Update the docs to point to `example.com` (#1448)

## 1.3.0 / 2013-11-04

### Major Enhancements

  * Add support for adding data as YAML files under a site's `_data` directory (#1003)
  * Allow variables to be used with `include` tags (#1495)
  * Allow using gems for plugin management (#1557)

### Minor Enhancements

  * Decrease the specificity in the site template CSS (#1574)
  * Add `encoding` configuration option (#1449)
  * Provide better error handling for Jekyll's custom Liquid tags (#1514)
  * If an included file causes a Liquid error, add the path to the include file that caused the error to the error message (#1596)
  * If a layout causes a Liquid error, change the error message so that we know it comes from the layout (#1601)
  * Update Kramdown dependency to `~> 1.2` (#1610)
  * Update `safe_yaml` dependency to `~> 0.9.7` (#1602)
  * Allow layouts to be in subfolders like includes (#1622)
  * Switch to listen for site watching while serving (#1589)
  * Add a `json` liquid filter to be used in sites (#1651)
  * Point people to the migration docs when the `jekyll-import` gem is missing (#1662)

### Bug Fixes

  * Fix up matching against source and destination when the two locations are similar (#1556)
  * Fix the missing `pathname` require in certain cases (#1255)
  * Use `+` instead of `Array#concat` when building `Post` attribute list (#1571)
  * Print server address when launching a server (#1586)
  * Downgrade to Maruku `~> 0.6.0` in order to avoid changes in rendering (#1598)
  * Fix error with failing include tag when variable was file name (#1613)
  * Downcase lexers before passing them to pygments (#1615)
  * Capitalize the short verbose switch because it conflicts with the built-in Commander switch (#1660)
  * Fix compatibility with 1.8.x (#1665)
  * Fix an error with the new file watching code due to library version incompatibilities (#1687)

### Development Fixes

  * Add coverage reporting with Coveralls (#1539)
  * Refactor the Liquid `include` tag (#1490)
  * Update launchy dependency to `~> 2.3` (#1608)
  * Update rr dependency to `~> 1.1` (#1604)
  * Update cucumber dependency to `~> 1.3` (#1607)
  * Update coveralls dependency to `~> 0.7.0` (#1606)
  * Update rake dependency to `~> 10.1` (#1603)
  * Clean up `site.rb` comments to be more concise/uniform (#1616)
  * Use the master branch for the build badge in the readme (#1636)
  * Refactor Site#render (#1638)
  * Remove duplication in command line options (#1637)
  * Add tests for all the coderay options (#1543)
  * Improve some of the Cucumber test code (#1493)
  * Improve comparisons of timestamps by ignoring the seconds (#1582)

### Site Enhancements

  * Fix params for `JekyllImport::WordPress.process` arguments (#1554)
  * Add `jekyll-suggested-tweet` to list of third-party plugins (#1555)
  * Link to Liquid's docs for tags and filters (#1553)
  * Add note about installing Xcode on the Mac in the Installation docs (#1561)
  * Simplify/generalize pagination docs (#1577)
  * Add documentation for the new data sources feature (#1503)
  * Add more information on how to create generators (#1590, #1592)
  * Improve the instructions for mimicking GitHub Flavored Markdown (#1614)
  * Add `jekyll-import` warning note of missing dependencies (#1626)
  * Fix grammar in the Usage section (#1635)
  * Add documentation for the use of gems as plugins (#1656)
  * Document the existence of a few additional plugins (#1405)
  * Document that the `date_to_string` always returns a two digit day (#1663)
  * Fix navigation in the "Working with Drafts" page (#1667)
  * Fix an error with the data documentation (#1691)

## 1.2.1 / 2013-09-14

### Minor Enhancements

  * Print better messages for detached server. Mute output on detach. (#1518)
  * Disable reverse lookup when running `jekyll serve` (#1363)
  * Upgrade RedCarpet dependency to `~> 2.3.0` (#1515)
  * Upgrade to Liquid `>= 2.5.2, < 2.6` (#1536)

### Bug Fixes

  * Fix file discrepancy in gemspec (#1522)
  * Force rendering of Include tag (#1525)

### Development Fixes

  * Add a rake task to generate a new release post (#1404)
  * Mute LSI output in tests (#1531)
  * Update contributor documentation (#1537)

### Site Enhancements

  * Fix a couple of validation errors on the site (#1511)
  * Make navigation menus reusable (#1507)
  * Fix link to History page from Release v1.2.0 notes post.
  * Fix markup in History file for command line options (#1512)
  * Expand 1.2 release post title to 1.2.0 (#1516)

## 1.2.0 / 2013-09-06

### Major Enhancements

  * Disable automatically-generated excerpts when `excerpt_separator` is `""`. (#1386)
  * Add checking for URL conflicts when running `jekyll doctor` (#1389)

### Minor Enhancements

  * Catch and fix invalid `paginate` values (#1390)
  * Remove superfluous `div.container` from the default html template for `jekyll new` (#1315)
  * Add `-D` short-form switch for the drafts option (#1394)
  * Update the links in the site template for Twitter and GitHub (#1400)
  * Update dummy email address to example.com domain (#1408)
  * Update normalize.css to v2.1.2 and minify; add rake task to update normalize.css with greater ease. (#1430)
  * Add the ability to detach the server ran by `jekyll serve` from it's controlling terminal (#1443)
  * Improve permalink generation for URLs with special characters (#944)
  * Expose the current Jekyll version to posts and pages via a new `jekyll.version` variable (#1481)

### Bug Fixes

  * Markdown extension matching matches only exact matches (#1382)
  * Fixed NoMethodError when message passed to `Stevenson#message` is nil (#1388)
  * Use binary mode when writing file (#1364)
  * Fix 'undefined method `encoding` for "mailto"' errors w/ Ruby 1.8 and Kramdown > 0.14.0 (#1397)
  * Do not force the permalink to be a dir if it ends on .html (#963)
  * When a Liquid Exception is caught, show the full path rel. to site source (#1415)
  * Properly read in the config options when serving the docs locally (#1444)
  * Fixed `--layouts` option for `build` and `serve` commands (#1458)
  * Remove kramdown as a runtime dependency since it's optional (#1498)
  * Provide proper error handling for invalid file names in the include tag (#1494)

### Development Fixes

  * Remove redundant argument to Jekyll::Commands::New#scaffold_post_content (#1356)
  * Add new dependencies to the README (#1360)
  * Fix link to contributing page in README (#1424)
  * Update TomDoc in Pager#initialize to match params (#1441)
  * Refactor `Site#cleanup` into `Jekyll::Site::Cleaner` class (#1429)
  * Several other small minor refactorings (#1341)
  * Ignore `_site` in jekyllrb.com deploy (#1480)
  * Add Gem version and dependency badge to README (#1497)

### Site Enhancements

  * Add info about new releases (#1353)
  * Update plugin list with jekyll-rss plugin (#1354)
  * Update the site list page with Ruby's official site (#1358)
  * Add `jekyll-ditaa` to list of third-party plugins (#1370)
  * Add `postfiles` to list of third-party plugins (#1373)
  * For internal links, use full path including trailing `/` (#1411)
  * Use curly apostrophes in the docs (#1419)
  * Update the docs for Redcarpet in Jekyll (#1418)
  * Add `pluralize` and `reading_time` filters to docs (#1439)
  * Fix markup for the Kramdown options (#1445)
  * Fix typos in the History file (#1454)
  * Add trailing slash to site's post URL (#1462)
  * Clarify that `--config` will take multiple files (#1474)
  * Fix docs/templates.md private gist example (#1477)
  * Use `site.repository` for Jekyll's GitHub URL (#1463)
  * Add `jekyll-pageless-redirects` to list of third-party plugins (#1486)
  * Clarify that `date_to_xmlschema` returns an ISO 8601 string (#1488)
  * Add `jekyll-good-include` to list of third-party plugins (#1491)
  * XML escape the blog post title in our feed (#1501)
  * Add `jekyll-toc-generator` to list of third-party plugins (#1506)

## 1.1.2 / 2013-07-25

### Bug Fixes

  * Require Liquid 2.5.1 (#1349)

## 1.1.1 / 2013-07-24

### Minor Enhancements

  * Remove superfluous `table` selector from main.css in `jekyll new` template (#1328)
  * Abort with non-zero exit codes (#1338)

### Bug Fixes

  * Fix up the rendering of excerpts (#1339)

### Site Enhancements

  * Add Jekyll Image Tag to the plugins list (#1306)
  * Remove erroneous statement that `site.pages` are sorted alphabetically.
  * Add info about the `_drafts` directory to the directory structure docs (#1320)
  * Improve the layout of the plugin listing by organizing it into categories (#1310)
  * Add generator-jekyllrb and grunt-jekyll to plugins page (#1330)
  * Mention Kramdown as option for markdown parser on Extras page (#1318)
  * Update Quick-Start page to include reminder that all requirements must be installed (#1327)
  * Change filename in `include` example to an HTML file so as not to indicate that Jekyll will automatically convert them. (#1303)
  * Add an RSS feed for commits to Jekyll (#1343)

## 1.1.0 / 2013-07-14

### Major Enhancements

  * Add `docs` subcommand to read Jekyll's docs when offline. (#1046)
  * Support passing parameters to templates in `include` tag (#1204)
  * Add support for Liquid tags to post excerpts (#1302)

### Minor Enhancements

  * Search the hierarchy of pagination path up to site root to determine template page for pagination. (#1198)
  * Add the ability to generate a new Jekyll site without a template (#1171)
  * Use redcarpet as the default markdown engine in newly generated sites (#1245, #1247)
  * Add `redcarpet` as a runtime dependency so `jekyll build` works out-of-the-box for new sites. (#1247)
  * In the generated site, remove files that will be replaced by a directory (#1118)
  * Fail loudly if a user-specified configuration file doesn't exist (#1098)
  * Allow for all options for Kramdown HTML Converter (#1201)

### Bug Fixes

  * Fix pagination in subdirectories. (#1198)
  * Fix an issue with directories and permalinks that have a plus sign (+) in them (#1215)
  * Provide better error reporting when generating sites (#1253)
  * Latest posts first in non-LSI `related_posts` (#1271)

### Development Fixes

  * Merge the theme and layout Cucumber steps into one step (#1151)
  * Restrict activesupport dependency to pre-4.0.0 to maintain compatibility with `<= 1.9.2`
  * Include/exclude deprecation handling simplification (#1284)
  * Convert README to Markdown. (#1267)
  * Refactor Jekyll::Site (#1144)

### Site Enhancements

  * Add "News" section for release notes, along with an RSS feed (#1093, #1285, #1286)
  * Add "History" page.
  * Restructured docs sections to include "Meta" section.
  * Add message to "Templates" page that specifies that Python must be installed in order to use Pygments. (#1182)
  * Update link to the official Maruku repo (#1175)
  * Add documentation about `paginate_path` to "Templates" page in docs (#1129)
  * Give the quick-start guide its own page (#1191)
  * Update ProTip on Installation page in docs to point to all the info about Pygments and the 'highlight' tag. (#1196)
  * Run `site/img` through ImageOptim (thanks @qrush!) (#1208)
  * Added Jade Converter to `site/docs/plugins` (#1210)
  * Fix location of docs pages in Contributing pages (#1214)
  * Add ReadInXMinutes plugin to the plugin list (#1222)
  * Remove plugins from the plugin list that have equivalents in Jekyll proper (#1223)
  * Add jekyll-assets to the plugin list (#1225)
  * Add jekyll-pandoc-mulitple-formats to the plugin list (#1229)
  * Remove dead link to "Using Git to maintain your blog" (#1227)
  * Tidy up the third-party plugins listing (#1228)
  * Update contributor information (#1192)
  * Update URL of article about Blogger migration (#1242)
  * Specify that RedCarpet is the default for new Jekyll sites on Quickstart page (#1247)
  * Added `site.pages` to Variables page in docs (#1251)
  * Add Youku and Tudou Embed link on Plugins page. (#1250)
  * Add note that `gist` tag supports private gists. (#1248)
  * Add `jekyll-timeago` to list of third-party plugins. (#1260)
  * Add `jekyll-swfobject` to list of third-party plugins. (#1263)
  * Add `jekyll-picture-tag` to list of third-party plugins. (#1280)
  * Update the GitHub Pages documentation regarding relative URLs (#1291)
  * Update the S3 deployment documentation (#1294)
  * Add suggestion for Xcode CLT install to troubleshooting page in docs (#1296)
  * Add 'Working with drafts' page to docs (#1289)
  * Add information about time zones to the documentation for a page's date (#1304)

## 1.0.3 / 2013-06-07

### Minor Enhancements

  * Add support to gist tag for private gists. (#1189)
  * Fail loudly when Maruku errors out (#1190)
  * Move the building of related posts into their own class (#1057)
  * Removed trailing spaces in several places throughout the code (#1116)
  * Add a `--force` option to `jekyll new` (#1115)
  * Convert IDs in the site template to classes (#1170)

### Bug Fixes

  * Fix typo in Stevenson constant "ERROR". (#1166)
  * Rename Jekyll::Logger to Jekyll::Stevenson to fix inheritance issue (#1106)
  * Exit with a non-zero exit code when dealing with a Liquid error (#1121)
  * Make the `exclude` and `include` options backwards compatible with versions of Jekyll prior to 1.0 (#1114)
  * Fix pagination on Windows (#1063)
  * Fix the application of Pygments' Generic Output style to Go code (#1156)

### Site Enhancements

  * Add a Pro Tip to docs about front matter variables being optional (#1147)
  * Add changelog to site as History page in /docs/ (#1065)
  * Add note to Upgrading page about new config options in 1.0.x (#1146)
  * Documentation for `date_to_rfc822` and `uri_escape` (#1142)
  * Documentation highlight boxes shouldn't show scrollbars if not necessary (#1123)
  * Add link to jekyll-minibundle in the doc's plugins list (#1035)
  * Quick patch for importers documentation
  * Fix prefix for WordpressDotCom importer in docs (#1107)
  * Add jekyll-contentblocks plugin to docs (#1068)
  * Make code bits in notes look more natural, more readable (#1089)
  * Fix logic for `relative_permalinks` instructions on Upgrading page (#1101)
  * Add docs for post excerpt (#1072)
  * Add docs for gist tag (#1072)
  * Add docs indicating that Pygments does not need to be installed separately (#1099, #1119)
  * Update the migrator docs to be current (#1136)
  * Add the Jekyll Gallery Plugin to the plugin list (#1143)

### Development Fixes

  * Use Jekyll.logger instead of Jekyll::Stevenson to log things (#1149)
  * Fix pesky Cucumber infinite loop (#1139)
  * Do not write posts with timezones in Cucumber tests (#1124)
  * Use ISO formatted dates in Cucumber features (#1150)

## 1.0.2 / 2013-05-12

### Major Enhancements

  * Add `jekyll doctor` command to check site for any known compatibility problems (#1081)
  * Backwards-compatibilize relative permalinks (#1081)

### Minor Enhancements

  * Add a `data-lang="<lang>"` attribute to Redcarpet code blocks (#1066)
  * Deprecate old config `server_port`, match to `port` if `port` isn't set (#1084)
  * Update pygments.rb version to 0.5.0 (#1061)
  * Update Kramdown version to 1.0.2 (#1067)

### Bug Fixes

  * Fix issue when categories are numbers (#1078)
  * Catching that Redcarpet gem isn't installed (#1059)

### Site Enhancements

  * Add documentation about `relative_permalinks` (#1081)
  * Remove pygments-installation instructions, as pygments.rb is bundled with it (#1079)
  * Move pages to be Pages for realz (#985)
  * Updated links to Liquid documentation (#1073)

## 1.0.1 / 2013-05-08

### Minor Enhancements

  * Do not force use of `toc_token` when using `generate_tok` in RDiscount (#1048)
  * Add newer `language-` class name prefix to code blocks (#1037)
  * Commander error message now preferred over process abort with incorrect args (#1040)

### Bug Fixes

  * Make Redcarpet respect the pygments configuration option (#1053)
  * Fix the index build with LSI (#1045)
  * Don't print deprecation warning when no arguments are specified. (#1041)
  * Add missing `</div>` to site template used by `new` subcommand, fixed typos in code (#1032)

### Site Enhancements

  * Changed https to http in the GitHub Pages link (#1051)
  * Remove CSS cruft, fix typos, fix HTML errors (#1028)
  * Removing manual install of Pip and Distribute (#1025)
  * Updated URL for Markdown references plugin (#1022)

### Development Fixes

  * Markdownify history file (#1027)
  * Update links on README to point to new jekyllrb.com (#1018)

## 1.0.0 / 2013-05-06

### Major Enhancements

  * Add `jekyll new` subcommand: generate a Jekyll scaffold (#764)
  * Refactored Jekyll commands into subcommands: build, serve, and migrate. (#690)
  * Removed importers/migrators from main project, migrated to jekyll-import sub-gem (#793)
  * Added ability to render drafts in `_drafts` folder via command line (#833)
  * Add ordinal date permalink style (/:categories/:year/:y_day/:title.html) (#928)

### Minor Enhancements

  * Site template HTML5-ified (#964)
  * Use post's directory path when matching for the `post_url` tag (#998)
  * Loosen dependency on Pygments so it's only required when it's needed (#1015)
  * Parse strings into Time objects for date-related Liquid filters (#1014)
  * Tell the user if there is no subcommand specified (#1008)
  * Freak out if the destination of `jekyll new` exists and is non-empty (#981)
  * Add `timezone` configuration option for compilation (#957)
  * Add deprecation messages for pre-1.0 CLI options (#959)
  * Refactor and colorize logging (#959)
  * Refactor Markdown parsing (#955)
  * Added application/vnd.apple.pkpass to mime.types served by WEBrick (#907)
  * Move template site to default markdown renderer (#961)
  * Expose new attribute to Liquid via `page`: `page.path` (#951)
  * Accept multiple config files from command line (#945)
  * Add page variable to liquid custom tags and blocks (#413)
  * Add `paginator.previous_page_path` and `paginator.next_page_path` (#942)
  * Backwards compatibility for 'auto' (#821, #934)
  * Added date_to_rfc822 used on RSS feeds (#892)
  * Upgrade version of pygments.rb to 0.4.2 (#927)
  * Added short month (e.g. "Sep") to permalink style options for posts (#890)
  * Expose site.baseurl to Liquid templates (#869)
  * Adds excerpt attribute to posts which contains first paragraph of content (#837)
  * Accept custom configuration file via CLI (#863)
  * Load in GitHub Pages MIME Types on `jekyll serve` (#847, #871)
  * Improve debugability of error message for a malformed highlight tag (#785)
  * Allow symlinked files in unsafe mode (#824)
  * Add 'gist' Liquid tag to core (#822, #861)
  * New format of Jekyll output (#795)
  * Reinstate `--limit_posts` and `--future` switches (#788)
  * Remove ambiguity from command descriptions (#815)
  * Fix SafeYAML Warnings (#807)
  * Relaxed Kramdown version to 0.14 (#808)
  * Aliased `jekyll server` to `jekyll serve`. (#792)
  * Updated gem versions for Kramdown, Rake, Shoulda, Cucumber, and RedCarpet. (#744)
  * Refactored Jekyll subcommands into Jekyll::Commands submodule, which now contains them (#768)
  * Rescue from import errors in Wordpress.com migrator (#671)
  * Massively accelerate LSI performance (#664)
  * Truncate post slugs when importing from Tumblr (#496)
  * Add glob support to include, exclude option (#743)
  * Layout of Page or Post defaults to 'page' or 'post', respectively (#580) REPEALED by (#977)
  * "Keep files" feature (#685)
  * Output full path & name for files that don't parse (#745)
  * Add source and destination directory protection (#535)
  * Better YAML error message (#718)
  * Bug Fixes
  * Paginate in subdirectories properly (#1016)
  * Ensure post and page URLs have a leading slash (#992)
  * Catch all exceptions, not just StandardError descendents (#1007)
  * Bullet-proof `limit_posts` option (#1004)
  * Read in YAML as UTF-8 to accept non-ASCII chars (#836)
  * Fix the CLI option `--plugins` to actually accept dirs and files (#993)
  * Allow 'excerpt' in YAML front matter to override the extracted excerpt (#946)
  * Fix cascade problem with site.baseurl, site.port and site.host. (#935)
  * Filter out directories with valid post names (#875)
  * Fix symlinked static files not being correctly built in unsafe mode (#909)
  * Fix integration with directory_watcher 1.4.x (#916)
  * Accepting strings as arguments to jekyll-import command (#910)
  * Force usage of older directory_watcher gem as 1.5 is broken (#883)
  * Ensure all Post categories are downcase (#842, #872)
  * Force encoding of the rdiscount TOC to UTF8 to avoid conversion errors (#555)
  * Patch for multibyte URI problem with `jekyll serve` (#723)
  * Order plugin execution by priority (#864)
  * Fixed Page#dir and Page#url for edge cases (#536)
  * Fix broken `post_url` with posts with a time in their YAML front matter (#831)
  * Look for plugins under the source directory (#654)
  * Tumblr Migrator: finds `_posts` dir correctly, fixes truncation of long post names (#775)
  * Force Categories to be Strings (#767)
  * Safe YAML plugin to prevent vulnerability (#777)
  * Add SVG support to Jekyll/WEBrick. (#407, #406)
  * Prevent custom destination from causing continuous regen on watch (#528, #820, #862)

### Site Enhancements

  * Responsify (#860)
  * Fix spelling, punctuation and phrasal errors (#989)
  * Update quickstart instructions with `new` command (#966)
  * Add docs for page.excerpt (#956)
  * Add docs for page.path (#951)
  * Clean up site docs to prepare for 1.0 release (#918)
  * Bring site into master branch with better preview/deploy (#709)
  * Redesigned site (#583)

### Development Fixes

  * Exclude Cucumber 1.2.4, which causes tests to fail in 1.9.2 (#938)
  * Added "features:html" rake task for debugging purposes, cleaned up Cucumber profiles (#832)
  * Explicitly require HTTPS rubygems source in Gemfile (#826)
  * Changed Ruby version for development to 1.9.3-p374 from p362 (#801)
  * Including a link to the GitHub Ruby style guide in CONTRIBUTING.md (#806)
  * Added script/bootstrap (#776)
  * Running Simplecov under 2 conditions: ENV(COVERAGE)=true and with Ruby version of greater than 1.9 (#771)
  * Switch to Simplecov for coverage report (#765)

## 0.12.1 / 2013-02-19

### Minor Enhancements

  * Update Kramdown version to 0.14.1 (#744)
  * Test Enhancements
  * Update Rake version to 10.0.3 (#744)
  * Update Shoulda version to 3.3.2 (#744)
  * Update Redcarpet version to 2.2.2 (#744)

## 0.12.0 / 2012-12-22

### Minor Enhancements

  * Add ability to explicitly specify included files (#261)
  * Add `--default-mimetype` option (#279)
  * Allow setting of RedCloth options (#284)
  * Add `post_url` Liquid tag for internal post linking (#369)
  * Allow multiple plugin dirs to be specified (#438)
  * Inline TOC token support for RDiscount (#333)
  * Add the option to specify the paginated url format (#342)
  * Swap out albino for pygments.rb (#569)
  * Support Redcarpet 2 and fenced code blocks (#619)
  * Better reporting of Liquid errors (#624)
  * Bug Fixes
  * Allow some special characters in highlight names
  * URL escape category names in URL generation (#360)
  * Fix error with `limit_posts` (#442)
  * Properly select dotfile during directory scan (#363, #431, #377)
  * Allow setting of Kramdown `smart_quotes` (#482)
  * Ensure front matter is at start of file (#562)

## 0.11.2 / 2011-12-27

  * Bug Fixes
  * Fix gemspec

## 0.11.1 / 2011-12-27

  * Bug Fixes
  * Fix extra blank line in highlight blocks (#409)
  * Update dependencies

## 0.11.0 / 2011-07-10

### Major Enhancements

  * Add command line importer functionality (#253)
  * Add Redcarpet Markdown support (#318)
  * Make markdown/textile extensions configurable (#312)
  * Add `markdownify` filter

### Minor Enhancements

  * Switch to Albino gem
  * Bundler support
  * Use English library to avoid hoops (#292)
  * Add Posterous importer (#254)
  * Fixes for Wordpress importer (#274, #252, #271)
  * Better error message for invalid post date (#291)
  * Print formatted fatal exceptions to stdout on build failure
  * Add Tumblr importer (#323)
  * Add Enki importer (#320)
  * Bug Fixes
  * Secure additional path exploits

## 0.10.0 / 2010-12-16

  * Bug Fixes
  * Add `--no-server` option.

## 0.9.0 / 2010-12-15

### Minor Enhancements

  * Use OptionParser's `[no-]` functionality for better boolean parsing.
  * Add Drupal migrator (#245)
  * Complain about YAML and Liquid errors (#249)
  * Remove orphaned files during regeneration (#247)
  * Add Marley migrator (#28)

## 0.8.0 / 2010-11-22

### Minor Enhancements

  * Add wordpress.com importer (#207)
  * Add `--limit-posts` cli option (#212)
  * Add `uri_escape` filter (#234)
  * Add `--base-url` cli option (#235)
  * Improve MT migrator (#238)
  * Add kramdown support (#239)
  * Bug Fixes
  * Fixed filename basename generation (#208)
  * Set mode to UTF8 on Sequel connections (#237)
  * Prevent `_includes` dir from being a symlink

## 0.7.0 / 2010-08-24

### Minor Enhancements

  * Add support for rdiscount extensions (#173)
  * Bug Fixes
  * Highlight should not be able to render local files
  * The site configuration may not always provide a 'time' setting (#184)

## 0.6.2 / 2010-06-25

  * Bug Fixes
  * Fix Rakefile 'release' task (tag pushing was missing origin)
  * Ensure that RedCloth is loaded when textilize filter is used (#183)
  * Expand source, destination, and plugin paths (#180)
  * Fix `page.url` to include full relative path (#181)

## 0.6.1 / 2010-06-24

  * Bug Fixes
  * Fix Markdown Pygments prefix and suffix (#178)

## 0.6.0 / 2010-06-23

### Major Enhancements

  * Proper plugin system (#19, #100)
  * Add safe mode so unsafe converters/generators can be added
  * Maruku is now the only processor dependency installed by default. Other processors will be lazy-loaded when necessary (and prompt the user to install them when necessary) (#57)

### Minor Enhancements

  * Inclusion/exclusion of future dated posts (#59)
  * Generation for a specific time (#59)
  * Allocate `site.time` on render not per site_payload invocation (#59)
  * Pages now present in the site payload and can be used through the `site.pages` and `site.html_pages` variables
  * Generate phase added to site#process and pagination is now a generator
  * Switch to RakeGem for build/test process
  * Only regenerate static files when they have changed (#142)
  * Allow arbitrary options to Pygments (#31)
  * Allow URL to be set via command line option (#147)
  * Bug Fixes
  * Render highlighted code for non markdown/textile pages (#116)
  * Fix highlighting on Ruby 1.9 (#65)
  * Fix extension munging when pretty permalinks are enabled (#64)
  * Stop sorting categories (#33)
  * Preserve generated attributes over front matter (#119)
  * Fix source directory binding using `Dir.pwd` (#75)

## 0.5.7 / 2010-01-12

### Minor Enhancements

  * Allow overriding of post date in the front matter (#62, #38)
  * Bug Fixes
  * Categories isn't always an array (#73)
  * Empty tags causes error in read_posts (#84)
  * Fix pagination to adhere to read/render/write paradigm
  * Test Enhancement
  * Cucumber features no longer use site.posts.first where a better alternative is available

## 0.5.6 / 2010-01-08

  * Bug Fixes
  * Require redcloth >= 4.2.1 in tests (#92)
  * Don't break on triple dashes in yaml front matter (#93)

### Minor Enhancements

  * Allow .mkd as markdown extension
  * Use $stdout/err instead of constants (#99)
  * Properly wrap code blocks (#91)
  * Add javascript mime type for webrick (#98)

## 0.5.5 / 2010-01-08

  * Bug Fixes
  * Fix pagination % 0 bug (#78)
  * Ensure all posts are processed first (#71)
  * After this point I will no longer be giving credit in the history; that is what the commit log is for.

## 0.5.4 / 2009-08-23

  * Bug Fixes
  * Do not allow symlinks (security vulnerability)

## 0.5.3 / 2009-07-14

  * Bug Fixes
  * Solving the permalink bug where non-html files wouldn't work (@jeffrydegrande)

## 0.5.2 / 2009-06-24

  * Enhancements
  * Added --paginate option to the executable along with a paginator object for the payload (@calavera)
  * Upgraded RedCloth to 4.2.1, which makes `<notextile>` tags work once again.
  * Configuration options set in config.yml are now available through the site payload (@vilcans)
  * Posts can now have an empty YAML front matter or none at all (@ bahuvrihi)
  * Bug Fixes
  * Fixing Ruby 1.9 issue that requires `#to_s` on the err object (@Chrononaut)
  * Fixes for pagination and ordering posts on the same day (@ujh)
  * Made pages respect permalinks style and permalinks in yml front matter (@eugenebolshakov)
  * Index.html file should always have index.html permalink (@eugenebolshakov)
  * Added trailing slash to pretty permalink style so Apache is happy (@eugenebolshakov)
  * Bad markdown processor in config fails sooner and with better message (@ gcnovus)
  * Allow CRLFs in yaml front matter (@juretta)
  * Added Date#xmlschema for Ruby versions < 1.9

## 0.5.1 / 2009-05-06

### Major Enhancements

  * Next/previous posts in site payload (@pantulis, @tomo)
  * Permalink templating system
  * Moved most of the README out to the GitHub wiki
  * Exclude option in configuration so specified files won't be brought over with generated site (@duritong)
  * Bug Fixes
  * Making sure config.yaml references are all gone, using only config.yml
  * Fixed syntax highlighting breaking for UTF-8 code (@henrik)
  * Worked around RDiscount bug that prevents Markdown from getting parsed after highlight (@henrik)
  * CGI escaped post titles (@Chrononaut)

## 0.5.0 / 2009-04-07

### Minor Enhancements

  * Ability to set post categories via YAML (@qrush)
  * Ability to set prevent a post from publishing via YAML (@qrush)
  * Add textilize filter (@willcodeforfoo)
  * Add 'pretty' permalink style for wordpress-like urls (@dysinger)
  * Made it possible to enter categories from YAML as an array (@Chrononaut)
  * Ignore Emacs autosave files (@Chrononaut)
  * Bug Fixes
  * Use block syntax of popen4 to ensure that subprocesses are properly disposed (@jqr)
  * Close open4 streams to prevent zombies (@rtomayko)
  * Only query required fields from the WP Database (@ariejan)
  * Prevent `_posts` from being copied to the destination directory (@bdimcheff)
  * Refactors
  * Factored the filtering code into a method (@Chrononaut)
  * Fix tests and convert to Shoulda (@qrush, @technicalpickles)
  * Add Cucumber acceptance test suite (@qrush, @technicalpickles)

## 0.4.1

### Minor Enhancements

  * Changed date format on wordpress converter (zeropadding) (@dysinger)
  * Bug Fixes
  * Add Jekyll binary as executable to gemspec (@dysinger)

## 0.4.0 / 2009-02-03

### Major Enhancements

  * Switch to Jeweler for packaging tasks

### Minor Enhancements

  * Type importer (@codeslinger)
  * `site.topics` accessor (@baz)
  * Add `array_to_sentence_string` filter (@mchung)
  * Add a converter for textpattern (@PerfectlyNormal)
  * Add a working Mephisto / MySQL converter (@ivey)
  * Allowing .htaccess files to be copied over into the generated site (@briandoll)
  * Add option to not put file date in permalink URL (@mreid)
  * Add line number capabilities to highlight blocks (@jcon)
  * Bug Fixes
  * Fix permalink behavior (@cavalle)
  * Fixed an issue with pygments, markdown, and newlines (@zpinter)
  * Ampersands need to be escaped (@pufuwozu, @ap)
  * Test and fix the site.categories hash (@zzot)
  * Fix site payload available to files (@matrix9180)

## 0.3.0 / 2008-12-24

### Major Enhancements

  * Added `--server` option to start a simple WEBrick server on destination directory (@johnreilly and @mchung)

### Minor Enhancements

  * Added post categories based on directories containing `_posts` (@mreid)
  * Added post topics based on directories underneath `_posts`
  * Added new date filter that shows the full month name (@mreid)
  * Merge Post's YAML front matter into its to_liquid payload (@remi)
  * Restrict includes to regular files underneath `_includes`
  * Bug Fixes
  * Change YAML delimiter matcher so as to not chew up 2nd level markdown headers (@mreid)
  * Fix bug that meant page data (such as the date) was not available in templates (@mreid)
  * Properly reject directories in `_layouts`

## 0.2.1 / 2008-12-15

  * Major Changes
  * Use Maruku (pure Ruby) for Markdown by default (@mreid)
  * Allow use of RDiscount with `--rdiscount` flag

### Minor Enhancements

  * Don't load directory_watcher unless it's needed (@pjhyett)

## 0.2.0 / 2008-12-14

  * Major Changes
  * related_posts is now found in `site.related_posts`

## 0.1.6 / 2008-12-13

  * Major Features
  * Include files in `_includes` with `{% include x.textile %}`

## 0.1.5 / 2008-12-12

### Major Enhancements

  * Code highlighting with Pygments if `--pygments` is specified
  * Disable true LSI by default, enable with `--lsi`

### Minor Enhancements

  * Output informative message if RDiscount is not available (@JackDanger)
  * Bug Fixes
  * Prevent Jekyll from picking up the output directory as a source (@JackDanger)
  * Skip `related_posts` when there is only one post (@JackDanger)

## 0.1.4 / 2008-12-08

  * Bug Fixes
  * DATA does not work properly with rubygems

## 0.1.3 / 2008-12-06

  * Major Features
  * Markdown support (@vanpelt)
  * Mephisto and CSV converters (@vanpelt)
  * Code hilighting (@vanpelt)
  * Autobuild
  * Bug Fixes
  * Accept both `\r\n` and `\n` in YAML header (@vanpelt)

## 0.1.2 / 2008-11-22

  * Major Features
  * Add a real "related posts" implementation using Classifier
  * Command Line Changes
  * Allow cli to be called with 0, 1, or 2 args intuiting dir paths if they are omitted

## 0.1.1 / 2008-11-22

  * Minor Additions
  * Posts now support introspectional data e.g. `{{ page.url }}`

## 0.1.0 / 2008-11-05

  * First release
  * Converts posts written in Textile
  * Converts regular site pages
  * Simple copy of binary files

## 0.0.0 / 2008-10-19

  * Birthday!<|MERGE_RESOLUTION|>--- conflicted
+++ resolved
@@ -1,4 +1,3 @@
-<<<<<<< HEAD
 ## HEAD
 
 ### Documentation
@@ -17,16 +16,7 @@
 
   * use jekyll-compose if installed (#6932)
   * Memoize computing excerpt&#39;s relative_path (#6951)
-=======
-## 3.8.1 / 2018-05-01
->>>>>>> 3ed4dbd2
-
-### Bug Fixes
-
-  * Fix rendering Liquid constructs in excerpts (#6945)
-  * Liquify documents unless published == false (#6959)
-
-<<<<<<< HEAD
+
 ### Major Enhancements
 
   * Remove unused error class (#6511)
@@ -39,8 +29,13 @@
   * Remove unnecessary Jekyll::Page constant (#6770)
   * Loggers should accept both numbers and symbols (#6967)
 
-=======
->>>>>>> 3ed4dbd2
+## 3.8.1 / 2018-05-01
+
+### Bug Fixes
+
+  * Fix rendering Liquid constructs in excerpts (#6945)
+  * Liquify documents unless published == false (#6959)
+
 ## 3.8.0 / 2018-04-19
 
 ### Development Fixes
