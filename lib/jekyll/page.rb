--- conflicted
+++ resolved
@@ -38,7 +38,12 @@
     #
     # Returns the String permalink or nil if none has been set.
     def permalink
-      self.data && self.data['permalink']
+      return nil if self.data.nil? || self.data['permalink'].nil?
+      if site.config['relative_permalinks']
+        File.join(@dir, self.data['permalink'])
+      else
+        self.data['permalink']
+      end
     end
 
     # The template of the permalink.
@@ -58,7 +63,6 @@
       end
     end
 
-<<<<<<< HEAD
     # See url.rb for an explanation
     def url_placeholders
       {
@@ -66,35 +70,6 @@
         "basename"   => self.basename,
         "output_ext" => self.output_ext
       }
-=======
-    # The generated relative url of this page. e.g. /about.html.
-    #
-    # Returns the String url.
-    def url
-      return @url if @url
-
-      url = if permalink
-        if site.config['relative_permalinks']
-          File.join(@dir, permalink)
-        else
-          permalink
-        end
-      else
-        {
-          "path"       => @dir,
-          "basename"   => self.basename,
-          "output_ext" => self.output_ext,
-        }.inject(template) { |result, token|
-          result.gsub(/:#{token.first}/, token.last)
-        }.gsub(/\/\//, "/")
-      end
-
-      # sanitize url
-      @url = url.split('/').reject{ |part| part =~ /^\.+$/ }.join('/')
-      @url += "/" if url =~ /\/$/
-      @url.gsub!(/\A([^\/])/, '/\1')
-      @url
->>>>>>> 05b9d6d7
     end
 
     # Extract information from the page filename.
