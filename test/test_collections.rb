require 'helper'

class TestCollections < Test::Unit::TestCase

  def fixture_site(overrides = {})
    Jekyll::Site.new(Jekyll.configuration(
      overrides.merge({
        "source"      => source_dir,
        "destination" => dest_dir
      })
    ))
  end

  context "an evil collection" do
    setup do
      @collection = Jekyll::Collection.new(fixture_site, "../../etc/password")
    end

    should "sanitize the label name" do
      assert_equal @collection.label, "....etcpassword"
    end

    should "have a sanitized relative path name" do
      assert_equal @collection.relative_directory, "_....etcpassword"
    end

    should "have a sanitized full path" do
      assert_equal @collection.directory, source_dir("_....etcpassword")
    end
  end

  context "a simple collection" do
    setup do
      @collection = Jekyll::Collection.new(fixture_site, "methods")
    end

    should "sanitize the label name" do
      assert_equal @collection.label, "methods"
    end

    should "have default url template" do
      assert_equal @collection.url_template, "/:collection/:path:output_ext"
    end

    should "contain no docs when initialized" do
      assert_empty @collection.docs
    end

    should "know its relative directory" do
      assert_equal @collection.relative_directory, "_methods"
    end

    should "know the full path to itself on the filesystem" do
      assert_equal @collection.directory, source_dir("_methods")
    end

    context "when turned into Liquid" do
      should "have a label attribute" do
        assert_equal @collection.to_liquid["label"], "methods"
      end

      should "have a docs attribute" do
        assert_equal @collection.to_liquid["docs"], Array.new
      end

      should "have a directory attribute" do
        assert_equal @collection.to_liquid["directory"], source_dir("_methods")
      end

      should "have a relative_directory attribute" do
        assert_equal @collection.to_liquid["relative_directory"], "_methods"
      end

      should "have a output attribute" do
        assert_equal @collection.to_liquid["output"], false
      end
    end

    should "know whether it should be written or not" do
      assert_equal @collection.write?, false
      @collection.metadata['output'] = true
      assert_equal @collection.write?, true
      @collection.metadata.delete 'output'
    end
  end

  context "with no collections specified" do
    setup do
      @site = fixture_site
      @site.process
    end

    should "not contain any collections" do
      assert_equal Hash.new, @site.collections
    end
  end

  context "a collection with permalink" do
    setup do
      @site = fixture_site({
        "collections" => {
          "methods" => {
            "permalink" => "/awesome/:path/"
          }
        }
      })
      @site.process
      @collection = @site.collections["methods"]
    end

    should "have custom url template" do
      assert_equal @collection.url_template, "/awesome/:path/"
    end
  end

  context "with a collection" do
    setup do
      @site = fixture_site({
        "collections" => ["methods"]
      })
      @site.process
      @collection = @site.collections["methods"]
    end

    should "create a Hash on Site with the label mapped to the instance of the Collection" do
      assert @site.collections.is_a?(Hash)
      assert_not_nil @site.collections["methods"]
      assert @site.collections["methods"].is_a? Jekyll::Collection
    end

    should "collects docs in an array on the Collection object" do
      assert @site.collections["methods"].docs.is_a? Array
      @site.collections["methods"].docs.each do |doc|
        assert doc.is_a? Jekyll::Document
        assert_include %w[
          _methods/configuration.md
          _methods/sanitized_path.md
          _methods/site/generate.md
          _methods/site/initialize.md
          _methods/um_hi.md
<<<<<<< HEAD
          _methods/escape-+\ #%20[].md
=======
          _methods/yaml_with_dots.md
>>>>>>> c7d92c4e
        ], doc.relative_path
      end
    end

    should "not include files which start with an underscore in the base collection directory" do
      assert_not_include @collection.filtered_entries, "_do_not_read_me.md"
    end

    should "not include files which start with an underscore in a subdirectory" do
      assert_not_include @collection.filtered_entries, "site/_dont_include_me_either.md"
    end

    should "not include the underscored files in the list of docs" do
      assert_not_include @collection.docs.map(&:relative_path), "_methods/_do_not_read_me.md"
      assert_not_include @collection.docs.map(&:relative_path), "_methods/site/_dont_include_me_either.md"
    end
  end

  context "with a collection with metadata" do
    setup do
      @site = fixture_site({
        "collections" => {
          "methods" => {
            "foo" => "bar",
            "baz" => "whoo"
          }
        }
      })
      @site.process
      @collection = @site.collections["methods"]
    end

    should "extract the configuration collection information as metadata" do
      assert_equal @collection.metadata, {"foo" => "bar", "baz" => "whoo"}
    end
  end

  context "in safe mode" do
    setup do
      @site = fixture_site({
        "collections" => ["methods"],
        "safe"        => true
      })
      @site.process
      @collection = @site.collections["methods"]
    end

    should "not allow symlinks" do
      assert_not_include @collection.filtered_entries, "um_hi.md"
      assert_not_include @collection.filtered_entries, "/um_hi.md"
    end

    should "not include the symlinked file in the list of docs" do
      assert_not_include @collection.docs.map(&:relative_path), "_methods/um_hi.md"
    end
  end

  context "with dots in the filenames" do
    setup do
      @site = fixture_site({
        "collections" => ["with.dots"],
        "safe"        => true
      })
      @site.process
      @collection = @site.collections["with.dots"]
    end

    should "exist" do
      assert_not_nil @collection
    end

    should "contain one document" do
      assert_equal 2, @collection.docs.size
    end

    should "allow dots in the filename" do
      assert_equal "_with.dots", @collection.relative_directory
    end

    should "read document in subfolders with dots" do
      assert @collection.docs.any? { |d| d.path.include?("all.dots") }
    end
  end

end<|MERGE_RESOLUTION|>--- conflicted
+++ resolved
@@ -138,11 +138,8 @@
           _methods/site/generate.md
           _methods/site/initialize.md
           _methods/um_hi.md
-<<<<<<< HEAD
           _methods/escape-+\ #%20[].md
-=======
           _methods/yaml_with_dots.md
->>>>>>> c7d92c4e
         ], doc.relative_path
       end
     end
