--- conflicted
+++ resolved
@@ -119,13 +119,12 @@
   assert_match Regexp.new(text), File.open(file).readlines.join
 end
 
-<<<<<<< HEAD
+Then /^I should not see "(.*)" in "(.*)"$/ do |text, file|
+  assert_no_match Regexp.new(text), File.open(file).readlines.join
+end
+
 Then /^the "(.*)" file should exist$/ do |file|
   assert File.file?(file)
-=======
-Then /^I should not see "(.*)" in "(.*)"$/ do |text, file|
-  assert_no_match Regexp.new(text), File.open(file).readlines.join
->>>>>>> fab5a715
 end
 
 Then /^the "(.*)" file should not exist$/ do |file|
